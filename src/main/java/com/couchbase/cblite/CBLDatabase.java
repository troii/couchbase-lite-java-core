--- conflicted
+++ resolved
@@ -281,67 +281,6 @@
         return result;
     }
 
-<<<<<<< HEAD
-=======
-    public CBLDatabase(String path, CBLManager manager) {
-        assert(path.startsWith("/")); //path must be absolute
-        this.path = path;
-        this.name = FileDirUtils.getDatabaseNameFromPath(path);
-        this.manager = manager;
-    }
-
-    public String toString() {
-        return this.getClass().getName() + "[" + path + "]";
-    }
-
-    public boolean exists() {
-        return new File(path).exists();
-    }
-
-    /**
-     * Replaces the database with a copy of another database.
-     *
-     * This is primarily used to install a canned database on first launch of an app, in which case you should first check .exists to avoid replacing the database if it exists already. The canned database would have been copied into your app bundle at build time.
-     *
-     * @param databasePath  Path of the database file that should replace this one.
-     * @param attachmentsPath  Path of the associated attachments directory, or nil if there are no attachments.
-     * @return  true if the database was copied, IOException if an error occurs
-     **/
-    public boolean replaceWithDatabase(String databasePath, String attachmentsPath) throws IOException {
-        String dstAttachmentsPath = this.getAttachmentStorePath();
-        File sourceFile = new File(databasePath);
-        File destFile = new File(path);
-        FileDirUtils.copyFile(sourceFile, destFile);
-        File attachmentsFile = new File(dstAttachmentsPath);
-        FileDirUtils.deleteRecursive(attachmentsFile);
-        attachmentsFile.mkdirs();
-        if(attachmentsPath != null) {
-            FileDirUtils.copyFolder(new File(attachmentsPath), attachmentsFile);
-        }
-        replaceUUIDs();
-        return true;
-    }
-    
-    public boolean replaceUUIDs() {
-        String query = "UPDATE INFO SET value='"+CBLMisc.TDCreateUUID()+"' where key = 'privateUUID';";
-        try {
-            database.execSQL(query);
-        } catch (SQLException e) {
-            Log.e(CBLDatabase.TAG, "Error updating UUIDs", e);
-            return false;
-        }
-        query = "UPDATE INFO SET value='"+CBLMisc.TDCreateUUID()+"' where key = 'publicUUID';";
-        try {
-            database.execSQL(query);
-        } catch (SQLException e) {
-            Log.e(CBLDatabase.TAG, "Error updating UUIDs", e);
-            return false;
-        }
-        return true;
-    }
-
-
->>>>>>> 8afaea79
     public boolean initialize(String statements) {
         try {
             for (String statement : statements.split(";")) {
@@ -1840,15 +1779,8 @@
                 throw new CBLiteException(CBLStatus.INTERNAL_SERVER_ERROR);
             }
             else {
-<<<<<<< HEAD
                 CBLAttachment result = new CBLAttachment(contentStream, cursor.getString(1));
-=======
-                status.setCode(CBLStatus.OK);
-                CBLAttachment result = new CBLAttachment();
-                result.setContentStream(contentStream);
-                result.setContentType(cursor.getString(1));
                 result.setGZipped(attachments.isGZipped(key));
->>>>>>> 8afaea79
                 return result;
             }
 
