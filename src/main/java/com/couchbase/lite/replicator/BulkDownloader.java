package com.couchbase.lite.replicator;

import com.couchbase.lite.Database;
import com.couchbase.lite.Manager;
import com.couchbase.lite.internal.InterfaceAudience;
import com.couchbase.lite.internal.RevisionInternal;
import com.couchbase.lite.support.HttpClientFactory;
import com.couchbase.lite.support.MultipartDocumentReader;
import com.couchbase.lite.support.MultipartReader;
import com.couchbase.lite.support.MultipartReaderDelegate;
import com.couchbase.lite.support.RemoteRequest;
import com.couchbase.lite.support.RemoteRequestCompletionBlock;
import com.couchbase.lite.util.CollectionUtils;
import com.couchbase.lite.util.Log;
import com.couchbase.lite.util.Utils;

import org.apache.http.Header;
import org.apache.http.HttpEntity;
import org.apache.http.HttpResponse;
import org.apache.http.StatusLine;
import org.apache.http.client.HttpClient;
import org.apache.http.client.HttpResponseException;
import org.apache.http.client.methods.HttpUriRequest;
import org.apache.http.impl.client.DefaultHttpClient;

import java.io.IOException;
import java.io.InputStream;
import java.net.URL;
import java.util.Collection;
import java.util.HashMap;
import java.util.List;
import java.util.Map;
import java.util.concurrent.atomic.AtomicBoolean;
import java.util.zip.GZIPInputStream;

/**
 * A special type of RemoteRequest that knows how to call the _bulk_get endpoint.
 *
 * @exclude
 */
@InterfaceAudience.Private
public class BulkDownloader extends RemoteRequest implements MultipartReaderDelegate {
    public static final String TAG = Log.TAG_SYNC;

    private Database db;
    private MultipartReader _topReader;
    private MultipartDocumentReader _docReader;
    private BulkDownloaderDocumentBlock _onDocument;

    public BulkDownloader(HttpClientFactory clientFactory,
                          URL dbURL,
                          boolean cancelable,
                          List<RevisionInternal> revs,
                          Database database,
                          Map<String, Object> requestHeaders,
                          BulkDownloaderDocumentBlock onDocument,
                          RemoteRequestCompletionBlock onCompletion) throws Exception {
<<<<<<< HEAD
        super(clientFactory,
=======
        super(workExecutor,
                clientFactory,
>>>>>>> 6d34e44b
                "POST",
                new URL(buildRelativeURLString(dbURL, "/_bulk_get?revs=true&attachments=true")),
                cancelable,
                helperMethod(revs, database),
                database,
                requestHeaders,
                onCompletion);

        db = database;
        _onDocument = onDocument;
    }

    @Override
    public void run() {
        HttpClient httpClient = clientFactory.getHttpClient();
        try {
            preemptivelySetAuthCredentials(httpClient);
            request.addHeader("Content-Type", "application/json");
            request.addHeader("Accept", "multipart/related");
            request.addHeader("User-Agent", Manager.getUserAgent());
            request.addHeader("X-Accept-Part-Encoding", "gzip");
            request.addHeader("Accept-Encoding", "gzip, deflate");
            addRequestHeaders(request);
            setBody(request);
            executeRequest(httpClient, request);
        } finally {
            // shutdown connection manager (close all connections)
            if (httpClient != null && httpClient.getConnectionManager() != null)
                httpClient.getConnectionManager().shutdown();
        }
    }

    public String toString() {
        return this.getClass().getName() + '[' + url.getPath() + ']';
    }

    private static final int BUF_LEN = 1024;

    @Override
    protected void executeRequest(HttpClient httpClient, HttpUriRequest request) {
        Object fullBody = null;
        Throwable error = null;
        HttpResponse response = null;
        try {
            if (request.isAborted()) {
                respondWithResult(fullBody, new Exception(
                        String.format("%s: Request %s has been aborted", this, request)), response);
                return;
            }
            response = httpClient.execute(request);
            try {
                // add in cookies to global store
                if (httpClient instanceof DefaultHttpClient) {
                    DefaultHttpClient defaultHttpClient = (DefaultHttpClient) httpClient;
                    clientFactory.addCookies(defaultHttpClient.getCookieStore().getCookies());
                }
            } catch (Exception e) {
                Log.e(Log.TAG_REMOTE_REQUEST, "Unable to add in cookies to global store", e);
            }
            StatusLine status = response.getStatusLine();
            if (status.getStatusCode() >= 300) {
                try {
                    // conflict could be happen. So ERROR prints make developer confused.
                    if (status.getStatusCode() == 409)
                        Log.w(Log.TAG_REMOTE_REQUEST, "Got error status: %d for %s.  Reason: %s",
                                status.getStatusCode(), request, status.getReasonPhrase());
                    else
                        Log.i(Log.TAG_REMOTE_REQUEST, "Got error status: %d for %s.  Reason: %s",
                                status.getStatusCode(), request, status.getReasonPhrase());
                    error = new HttpResponseException(status.getStatusCode(),
                            status.getReasonPhrase());
                    respondWithResult(fullBody, error, response);
                    return;
                } finally {
                    HttpEntity entity = response.getEntity();
                    if (entity != null) {
                        try {
                            entity.consumeContent();
                        } catch (IOException e) {
                        }
                    }
                }
            } else {
                HttpEntity entity = response.getEntity();
                try {
                    if (entity != null) {
                        InputStream inputStream = entity.getContent();
                        try {
                            // decompress if contentEncoding is gzip
                            if (Utils.isGzip(entity))
                                inputStream = new GZIPInputStream(inputStream);

                            Header contentTypeHeader = entity.getContentType();
                            if (contentTypeHeader != null) {
                                // multipart
                                if (contentTypeHeader.getValue().contains("multipart/")) {
                                    Log.v(TAG, "contentTypeHeader = %s",
                                            contentTypeHeader.getValue());
                                    _topReader = new MultipartReader(
                                            contentTypeHeader.getValue(), this);
                                    byte[] buffer = new byte[BUF_LEN];
                                    int nBytesRead = 0;
                                    while ((nBytesRead = inputStream.read(buffer)) != -1) {
                                        _topReader.appendData(buffer, 0, nBytesRead);
                                    }
                                    _topReader.finished();
                                }
                                // non-multipart
                                else {
                                    Log.v(TAG, "contentTypeHeader is not multipart = %s",
                                            contentTypeHeader.getValue());
                                    fullBody = Manager.getObjectMapper().readValue(
                                            inputStream, Object.class);
                                }
                                respondWithResult(fullBody, error, response);
                                return;
                            }
                        } finally {
                            try {
                                if (inputStream != null) {
                                    inputStream.close();
                                }
                            } catch (IOException e) {
                            }
                        }
                    }
                } finally {
                    if (entity != null) {
                        try {
                            entity.consumeContent();
                        } catch (IOException e) {
                        }
                    }
                }
            }
        } catch (Exception e) {
            Log.w(Log.TAG_REMOTE_REQUEST, "%s: executeRequest() Exception: ", e, this);
            error = e;
        } finally {
            Log.v(TAG, "%s: BulkDownloader finally block.  url: %s", this, url);
        }

        // error scenario
        respondWithResult(fullBody, error, response);
    }

    /**
     * This method is called when a part's headers have been parsed, before its data is parsed.
     */
    @Override
    public void startedPart(Map headers) {
        if (_docReader != null) {
            throw new IllegalStateException("_docReader is already defined");
        }
        Log.v(TAG, "%s: Starting new document; headers =%s", this, headers);
        Log.v(TAG, "%s: Starting new document; ID=%s", this, headers.get("X-Doc-Id"));
        _docReader = new MultipartDocumentReader(db);
        _docReader.setHeaders(headers);
        _docReader.startedPart(headers);
    }

    /**
     * This method is called to append data to a part's body.
     */
    @Override
    public void appendToPart(byte[] data) {
        appendToPart(data, 0, data.length);
    }

    @Override
    public void appendToPart(final byte[] data, int off, int len) {
        if (_docReader == null) {
            throw new IllegalStateException("_docReader is not defined");
        }
        _docReader.appendData(data, off, len);
    }

    /**
     * This method is called when a part is complete.
     */
    @Override
    public void finishedPart() {
        Log.v(TAG, "%s: Finished document", this);
        if (_docReader == null) {
            throw new IllegalStateException("_docReader is not defined");
        }

        _docReader.finish();
        _onDocument.onDocument(_docReader.getDocumentProperties());
        _docReader = null;
    }

    /**
     * @exclude
     */
    @InterfaceAudience.Private
    public interface BulkDownloaderDocumentBlock {
        public void onDocument(Map<String, Object> props);
    }

    private static Map<String, Object> helperMethod(List<RevisionInternal> revs,
                                                    final Database database) {
        // Build up a JSON body describing what revisions we want:
        Collection<Map<String, Object>> keys = CollectionUtils.transform(revs, new CollectionUtils.Functor<RevisionInternal, Map<String, Object>>() {

            public Map<String, Object> invoke(RevisionInternal source) {
                AtomicBoolean hasAttachment = new AtomicBoolean(false);
                List<String> attsSince = database.getPossibleAncestorRevisionIDs(
                        source, PullerInternal.MAX_NUMBER_OF_ATTS_SINCE, hasAttachment);
                if (!hasAttachment.get() || attsSince.size() == 0) {
                    attsSince = null;
                }
                Map<String, Object> mapped = new HashMap<String, Object>();
                mapped.put("id", source.getDocID());
                mapped.put("rev", source.getRevID());
                mapped.put("atts_since", attsSince);

                return mapped;
            }
        });

        Map<String, Object> retval = new HashMap<String, Object>();
        retval.put("docs", keys);
        return retval;
    }

    @InterfaceAudience.Private
    private static String buildRelativeURLString(URL remote, String relativePath) {

        // the following code is a band-aid for a system problem in the codebase
        // where it is appending "relative paths" that start with a slash, eg:
        //     http://dotcom/db/ + /relpart == http://dotcom/db/relpart
        // which is not compatible with the way the java url concatonation works.
        String remoteUrlString = remote.toExternalForm();
        if (remoteUrlString.endsWith("/") && relativePath.startsWith("/")) {
            remoteUrlString = remoteUrlString.substring(0, remoteUrlString.length() - 1);
        }
        return remoteUrlString + relativePath;
    }
}<|MERGE_RESOLUTION|>--- conflicted
+++ resolved
@@ -55,12 +55,7 @@
                           Map<String, Object> requestHeaders,
                           BulkDownloaderDocumentBlock onDocument,
                           RemoteRequestCompletionBlock onCompletion) throws Exception {
-<<<<<<< HEAD
         super(clientFactory,
-=======
-        super(workExecutor,
-                clientFactory,
->>>>>>> 6d34e44b
                 "POST",
                 new URL(buildRelativeURLString(dbURL, "/_bulk_get?revs=true&attachments=true")),
                 cancelable,
