/**
 * Original iOS version by  Jens Alfke
 * Ported to Android by Marty Schoch
 *
 * Copyright (c) 2012 Couchbase, Inc. All rights reserved.
 *
 * Licensed under the Apache License, Version 2.0 (the "License"); you may not use this file
 * except in compliance with the License. You may obtain a copy of the License at
 *
 * http://www.apache.org/licenses/LICENSE-2.0
 *
 * Unless required by applicable law or agreed to in writing, software distributed under the
 * License is distributed on an "AS IS" BASIS, WITHOUT WARRANTIES OR CONDITIONS OF ANY KIND,
 * either express or implied. See the License for the specific language governing permissions
 * and limitations under the License.
 */

package com.couchbase.lite;

import com.couchbase.lite.internal.AttachmentInternal;
import com.couchbase.lite.internal.Body;
import com.couchbase.lite.internal.InterfaceAudience;
import com.couchbase.lite.internal.RevisionInternal;
import com.couchbase.lite.replicator.Replication;
import com.couchbase.lite.replicator.ReplicationState;
import com.couchbase.lite.storage.ContentValues;
import com.couchbase.lite.storage.Cursor;
import com.couchbase.lite.storage.SQLException;
import com.couchbase.lite.storage.SQLiteStorageEngine;
import com.couchbase.lite.storage.SQLiteStorageEngineFactory;
import com.couchbase.lite.support.Base64;
import com.couchbase.lite.support.FileDirUtils;
import com.couchbase.lite.support.HttpClientFactory;
import com.couchbase.lite.support.PersistentCookieStore;
import com.couchbase.lite.util.CollectionUtils;
import com.couchbase.lite.util.Log;
import com.couchbase.lite.util.StreamUtils;
import com.couchbase.lite.util.TextUtils;
import com.couchbase.lite.util.Utils;

import java.io.ByteArrayOutputStream;
import java.io.File;
import java.io.IOException;
import java.io.InputStream;
import java.net.MalformedURLException;
import java.net.URL;
import java.nio.charset.Charset;
import java.security.MessageDigest;
import java.security.NoSuchAlgorithmException;
import java.util.ArrayList;
import java.util.Arrays;
import java.util.Collections;
import java.util.EnumSet;
import java.util.HashMap;
import java.util.HashSet;
import java.util.List;
import java.util.Map;
import java.util.Set;
import java.util.concurrent.ConcurrentHashMap;
import java.util.concurrent.CopyOnWriteArrayList;
import java.util.concurrent.Future;
import java.util.concurrent.ScheduledExecutorService;
import java.util.concurrent.atomic.AtomicBoolean;

/**
 * A CouchbaseLite database.
 */
public final class Database {

    // Default value for maxRevTreeDepth, the max rev depth to preserve in a prune operation
    private static final int DEFAULT_MAX_REVS = Integer.MAX_VALUE;

    private static ReplicationFilterCompiler filterCompiler;

    private String path;
    private String name;
    private SQLiteStorageEngine database;

    private boolean open = false;
    private int transactionLevel = 0;

    /**
     * @exclude
     */
    public static final String TAG = Log.TAG;

    private Map<String, View> views;
    private Map<String, ReplicationFilter> filters;
    private Map<String, Validator> validations;

    private Map<String, BlobStoreWriter> pendingAttachmentsByDigest;
    private Set<Replication> activeReplicators;
    private Set<Replication> allReplicators;

    private BlobStore attachments;
    private Manager manager;
    final private CopyOnWriteArrayList<ChangeListener> changeListeners;
    private Cache<String, Document> docCache;
    private List<DocumentChange> changesToNotify;
    private boolean postingChangeNotifications;

    /**
     * Each database can have an associated PersistentCookieStore,
     * where the persistent cookie store uses the database to store
     * its cookies.
     *
     * There are two reasons this has been made an instance variable
     * of the Database, rather than of the Replication:
     *
     * - The PersistentCookieStore needs to span multiple replications.
     * For example, if there is a "push" and a "pull" replication for
     * the same DB, they should share a cookie store.
     *
     * - PersistentCookieStore lifecycle should be tied to the Database
     * lifecycle, since it needs to cease to exist if the underlying
     * Database ceases to exist.
     *
     * REF: https://github.com/couchbase/couchbase-lite-android/issues/269
     */
    private PersistentCookieStore persistentCookieStore;

    private int maxRevTreeDepth = DEFAULT_MAX_REVS;

    private long startTime;

    /**
     * Length that constitutes a 'big' attachment
     * @exclude
     */
    public static int kBigAttachmentLength = (16*1024);

    /**
     * Options for what metadata to include in document bodies
     * @exclude
     */
    public enum TDContentOptions {
        TDIncludeAttachments, TDIncludeConflicts, TDIncludeRevs, TDIncludeRevsInfo, TDIncludeLocalSeq, TDNoBody, TDBigAttachmentsFollow, TDNoAttachments
    }

    private static final Set<String> KNOWN_SPECIAL_KEYS;

    static {
        KNOWN_SPECIAL_KEYS = new HashSet<String>();
        KNOWN_SPECIAL_KEYS.add("_id");
        KNOWN_SPECIAL_KEYS.add("_rev");
        KNOWN_SPECIAL_KEYS.add("_attachments");
        KNOWN_SPECIAL_KEYS.add("_deleted");
        KNOWN_SPECIAL_KEYS.add("_revisions");
        KNOWN_SPECIAL_KEYS.add("_revs_info");
        KNOWN_SPECIAL_KEYS.add("_conflicts");
        KNOWN_SPECIAL_KEYS.add("_deleted_conflicts");
        KNOWN_SPECIAL_KEYS.add("_local_seq");
        KNOWN_SPECIAL_KEYS.add("_removed");
    }

    /**
     * @exclude
     */
    public static final String SCHEMA = "" +
            "CREATE TABLE docs ( " +
            "        doc_id INTEGER PRIMARY KEY, " +
            "        docid TEXT UNIQUE NOT NULL); " +
            "    CREATE INDEX docs_docid ON docs(docid); " +
            "    CREATE TABLE revs ( " +
            "        sequence INTEGER PRIMARY KEY AUTOINCREMENT, " +
            "        doc_id INTEGER NOT NULL REFERENCES docs(doc_id) ON DELETE CASCADE, " +
            "        revid TEXT NOT NULL COLLATE REVID, " +
            "        parent INTEGER REFERENCES revs(sequence) ON DELETE SET NULL, " +
            "        current BOOLEAN, " +
            "        deleted BOOLEAN DEFAULT 0, " +
            "        json BLOB); " +
            "    CREATE INDEX revs_by_id ON revs(revid, doc_id); " +
            "    CREATE INDEX revs_current ON revs(doc_id, current); " +
            "    CREATE INDEX revs_parent ON revs(parent); " +
            "    CREATE TABLE localdocs ( " +
            "        docid TEXT UNIQUE NOT NULL, " +
            "        revid TEXT NOT NULL COLLATE REVID, " +
            "        json BLOB); " +
            "    CREATE INDEX localdocs_by_docid ON localdocs(docid); " +
            "    CREATE TABLE views ( " +
            "        view_id INTEGER PRIMARY KEY, " +
            "        name TEXT UNIQUE NOT NULL," +
            "        version TEXT, " +
            "        lastsequence INTEGER DEFAULT 0); " +
            "    CREATE INDEX views_by_name ON views(name); " +
            "    CREATE TABLE maps ( " +
            "        view_id INTEGER NOT NULL REFERENCES views(view_id) ON DELETE CASCADE, " +
            "        sequence INTEGER NOT NULL REFERENCES revs(sequence) ON DELETE CASCADE, " +
            "        key TEXT NOT NULL COLLATE JSON, " +
            "        value TEXT); " +
            "    CREATE INDEX maps_keys on maps(view_id, key COLLATE JSON); " +
            "    CREATE TABLE attachments ( " +
            "        sequence INTEGER NOT NULL REFERENCES revs(sequence) ON DELETE CASCADE, " +
            "        filename TEXT NOT NULL, " +
            "        key BLOB NOT NULL, " +
            "        type TEXT, " +
            "        length INTEGER NOT NULL, " +
            "        revpos INTEGER DEFAULT 0); " +
            "    CREATE INDEX attachments_by_sequence on attachments(sequence, filename); " +
            "    CREATE TABLE replicators ( " +
            "        remote TEXT NOT NULL, " +
            "        push BOOLEAN, " +
            "        last_sequence TEXT, " +
            "        UNIQUE (remote, push)); " +
            "    PRAGMA user_version = 3";             // at the end, update user_version


    /**
     * Returns the currently registered filter compiler (nil by default).
     */
    @InterfaceAudience.Public
    public static ReplicationFilterCompiler getFilterCompiler() {
        return filterCompiler;
    }

    /**
     * Registers an object that can compile source code into executable filter blocks.
     */
    @InterfaceAudience.Public
    public static void setFilterCompiler(ReplicationFilterCompiler filterCompiler) {
        Database.filterCompiler = filterCompiler;
    }

    /**
     * Constructor
     * @exclude
     */
    @InterfaceAudience.Private
    public Database(String path, Manager manager) {
        assert(new File(path).isAbsolute()); //path must be absolute
        this.path = path;
        this.name = FileDirUtils.getDatabaseNameFromPath(path);
        this.manager = manager;
        this.changeListeners = new CopyOnWriteArrayList<ChangeListener>();
        this.docCache = new Cache<String, Document>();
        this.startTime = System.currentTimeMillis();
        this.changesToNotify = new ArrayList<DocumentChange>();
        this.activeReplicators =  Collections.newSetFromMap(new ConcurrentHashMap());
        this.allReplicators = Collections.newSetFromMap(new ConcurrentHashMap());
    }

    /**
     * Get the database's name.
     */
    @InterfaceAudience.Public
    public String getName() {
        return name;
    }

    /**
     * The database manager that owns this database.
     */
    @InterfaceAudience.Public
    public Manager getManager() {
        return manager;
    }

    /**
     * The number of documents in the database.
     */
    @InterfaceAudience.Public
    public int getDocumentCount() {
        String sql = "SELECT COUNT(DISTINCT doc_id) FROM revs WHERE current=1 AND deleted=0";
        Cursor cursor = null;
        int result = 0;
        try {
            cursor = database.rawQuery(sql, null);
            if(cursor.moveToNext()) {
                result = cursor.getInt(0);
            }
        } catch(SQLException e) {
            Log.e(Database.TAG, "Error getting document count", e);
        } finally {
            if(cursor != null) {
                cursor.close();
            }
        }

        return result;
    }

    /**
     * The latest sequence number used.  Every new revision is assigned a new sequence number,
     * so this property increases monotonically as changes are made to the database. It can be
     * used to check whether the database has changed between two points in time.
     */
    @InterfaceAudience.Public
    public long getLastSequenceNumber() {
        String sql = "SELECT MAX(sequence) FROM revs";
        Cursor cursor = null;
        long result = 0;
        try {
            cursor = database.rawQuery(sql, null);
            if(cursor.moveToNext()) {
                result = cursor.getLong(0);
            }
        } catch (SQLException e) {
            Log.e(Database.TAG, "Error getting last sequence", e);
        } finally {
            if(cursor != null) {
                cursor.close();
            }
        }
        return result;
    }

    /**
     * Get all the replicators associated with this database.
     */
    @InterfaceAudience.Public
    public List<Replication> getAllReplications() {
        List<Replication> allReplicatorsList =  new ArrayList<Replication>();
        if (allReplicators != null) {
            allReplicatorsList.addAll(allReplicators);
        }
        return allReplicatorsList;
    }

    /**
     * Compacts the database file by purging non-current JSON bodies, pruning revisions older than
     * the maxRevTreeDepth, deleting unused attachment files, and vacuuming the SQLite database.
     */
    @InterfaceAudience.Public
    public void compact() throws CouchbaseLiteException {
        // Can't delete any rows because that would lose revision tree history.
        // But we can remove the JSON of non-current revisions, which is most of the space.
        try {
            Log.v(Database.TAG, "Pruning old revisions...");
            pruneRevsToMaxDepth(0);
            Log.v(Database.TAG, "Deleting JSON of old revisions...");
            ContentValues args = new ContentValues();
            args.put("json", (String)null);
            database.update("revs", args, "current=0", null);
        } catch (SQLException e) {
            Log.e(Database.TAG, "Error compacting", e);
            throw new CouchbaseLiteException(Status.INTERNAL_SERVER_ERROR);
        }

        Log.v(Database.TAG, "Deleting old attachments...");
        Status result = garbageCollectAttachments();
        if (!result.isSuccessful()) {
            throw new CouchbaseLiteException(result);
        }

        Log.v(Database.TAG, "Vacuuming SQLite sqliteDb...");
        try {
            database.execSQL("VACUUM");
        } catch (SQLException e) {
            Log.e(Database.TAG, "Error vacuuming sqliteDb", e);
            throw new CouchbaseLiteException(Status.INTERNAL_SERVER_ERROR);
        }


    }


    /**
     * Deletes the database.
     *
     * @throws java.lang.RuntimeException
     */
    @InterfaceAudience.Public
    public void delete() throws CouchbaseLiteException {
        if(open) {
            if(!close()) {
                throw new CouchbaseLiteException("The database was open, and could not be closed", Status.INTERNAL_SERVER_ERROR);
            }
        }
        manager.forgetDatabase(this);
        if(!exists()) {
            return;
        }
        File file = new File(path);
        File fileJournal = new File(path + "-journal");

        boolean deleteStatus = file.delete();
        if (fileJournal.exists()) {
            deleteStatus &= fileJournal.delete();
        }

        File attachmentsFile = new File(getAttachmentStorePath());


        //recursively delete attachments path
        boolean deleteAttachmentStatus = FileDirUtils.deleteRecursive(attachmentsFile);

        //recursively delete path where attachments stored( see getAttachmentStorePath())
        int lastDotPosition = path.lastIndexOf('.');
        if( lastDotPosition > 0 ) {
            File attachmentsFileUpFolder = new File(path.substring(0, lastDotPosition));
            FileDirUtils.deleteRecursive(attachmentsFileUpFolder);
        }


        if (!deleteStatus) {
            throw new CouchbaseLiteException("Was not able to delete the database file", Status.INTERNAL_SERVER_ERROR);
        }

        if (!deleteAttachmentStatus) {
            throw new CouchbaseLiteException("Was not able to delete the attachments files", Status.INTERNAL_SERVER_ERROR);
        }

    }


    /**
     * Instantiates a Document object with the given ID.
     * Doesn't touch the on-disk sqliteDb; a document with that ID doesn't
     * even need to exist yet. CBLDocuments are cached, so there will
     * never be more than one instance (in this sqliteDb) at a time with
     * the same documentID.
     *
     * NOTE: the caching described above is not implemented yet
     *
     * @param documentId
     * @return
     */
    @InterfaceAudience.Public
    public Document getDocument(String documentId) {

        if (documentId == null || documentId.length() == 0) {
            return null;
        }
        Document doc = docCache.get(documentId);
        if (doc == null) {
            doc = new Document(this, documentId);
            if (doc == null) {
                return null;
            }
            docCache.put(documentId, doc);
        }
        return doc;
    }

    /**
     * Gets the Document with the given id, or null if it does not exist.
     */
    @InterfaceAudience.Public
    public Document getExistingDocument(String documentId) {
        if (documentId == null || documentId.length() == 0) {
            return null;
        }
        RevisionInternal revisionInternal = getDocumentWithIDAndRev(documentId, null, EnumSet.noneOf(Database.TDContentOptions.class));
        if (revisionInternal == null) {
            return null;
        }
        return getDocument(documentId);
    }

    /**
     * Creates a new Document object with no properties and a new (random) UUID.
     * The document will be saved to the database when you call -createRevision: on it.
     */
    @InterfaceAudience.Public
    public Document createDocument() {
        return getDocument(Misc.TDCreateUUID());
    }

    /**
     * Returns the contents of the local document with the given ID, or nil if none exists.
     */
    @InterfaceAudience.Public
    public Map<String, Object> getExistingLocalDocument(String documentId) {
        RevisionInternal revInt = getLocalDocument(makeLocalDocumentId(documentId), null);
        if (revInt == null) {
            return null;
        }
        return revInt.getProperties();
    }

    /**
     * Sets the contents of the local document with the given ID. Unlike CouchDB, no revision-ID
     * checking is done; the put always succeeds. If the properties dictionary is nil, the document
     * will be deleted.
     */
    @InterfaceAudience.Public
    public boolean putLocalDocument(String id, Map<String, Object> properties) throws CouchbaseLiteException {
        // TODO: the iOS implementation wraps this in a transaction, this should do the same.
        id = makeLocalDocumentId(id);
        RevisionInternal prevRev = getLocalDocument(id, null);
        if (prevRev == null && properties == null) {
            return false;
        }
        boolean deleted = false;
        if (properties == null) {
            deleted = true;
        }
        RevisionInternal rev = new RevisionInternal(id, null, deleted, this);

        if (properties != null) {
            rev.setProperties(properties);
        }

        if (prevRev == null) {
            return putLocalRevision(rev, null) != null;
        } else {
            return putLocalRevision(rev, prevRev.getRevId()) != null;
        }
    }

    /**
     * Deletes the local document with the given ID.
     */
    @InterfaceAudience.Public
    public boolean deleteLocalDocument(String id) throws CouchbaseLiteException {
        id = makeLocalDocumentId(id);
        RevisionInternal prevRev = getLocalDocument(id, null);
        if (prevRev == null) {
            return false;
        }
        deleteLocalDocument(id, prevRev.getRevId());
        return true;
    }

    /**
     * Returns a query that matches all documents in the database.
     * This is like querying an imaginary view that emits every document's ID as a key.
     */
    @InterfaceAudience.Public
    public Query createAllDocumentsQuery() {
        return new Query(this, (View)null);
    }

    /**
     * Returns a View object for the view with the given name.
     * (This succeeds even if the view doesn't already exist, but the view won't be added to
     * the database until the View is assigned a map function.)
     */
    @InterfaceAudience.Public
    public View getView(String name) {
        View view = null;
        if(views != null) {
            view = views.get(name);
        }
        if(view != null) {
            return view;
        }
        return registerView(new View(this, name));
    }

    /**
     * Returns the existing View with the given name, or nil if none.
     */
    @InterfaceAudience.Public
    public View getExistingView(String name) {
        View view = null;
        if(views != null) {
            view = views.get(name);
        }
        if(view != null) {
            return view;
        }

        //view is not in cache but it maybe in DB
        view = new View(this, name);
        if(view.getViewId() > 0) {
            return view;
        }
        
        return null;
    }

    /**
     * Returns the existing document validation function (block) registered with the given name.
     * Note that validations are not persistent -- you have to re-register them on every launch.
     */
    @InterfaceAudience.Public
    public Validator getValidation(String name) {
        Validator result = null;
        if(validations != null) {
            result = validations.get(name);
        }
        return result;
    }

    /**
     * Defines or clears a named document validation function.
     * Before any change to the database, all registered validation functions are called and given a
     * chance to reject it. (This includes incoming changes from a pull replication.)
     */
    @InterfaceAudience.Public
    public void setValidation(String name, Validator validator) {
        if(validations == null) {
            validations = new HashMap<String, Validator>();
        }
        if (validator != null) {
            validations.put(name, validator);
        }
        else {
            validations.remove(name);
        }
    }

    /**
     * Returns the existing filter function (block) registered with the given name.
     * Note that filters are not persistent -- you have to re-register them on every launch.
     */
    @InterfaceAudience.Public
    public ReplicationFilter getFilter(String filterName) {
        ReplicationFilter result = null;
        if(filters != null) {
            result = filters.get(filterName);
        }
        if (result == null) {
            ReplicationFilterCompiler filterCompiler = getFilterCompiler();
            if (filterCompiler == null) {
                return null;
            }

            List<String> outLanguageList = new ArrayList<String>();
            String sourceCode = getDesignDocFunction(filterName, "filters", outLanguageList);
            if (sourceCode == null) {
                return null;
            }
            String language = outLanguageList.get(0);
            ReplicationFilter filter = filterCompiler.compileFilterFunction(sourceCode, language);
            if (filter == null) {
                Log.w(Database.TAG, "Filter %s failed to compile", filterName);
                return null;
            }
            setFilter(filterName, filter);
            return filter;
        }
        return result;
    }

    /**
     * Define or clear a named filter function.
     *
     * Filters are used by push replications to choose which documents to send.
     */
    @InterfaceAudience.Public
    public void setFilter(String filterName, ReplicationFilter filter) {
        if(filters == null) {
            filters = new HashMap<String,ReplicationFilter>();
        }
        if (filter != null) {
            filters.put(filterName, filter);
        }
        else {
            filters.remove(filterName);
        }
    }

    /**
     * Runs the block within a transaction. If the block returns NO, the transaction is rolled back.
     * Use this when performing bulk write operations like multiple inserts/updates;
     * it saves the overhead of multiple SQLite commits, greatly improving performance.
     *
     * Does not commit the transaction if the code throws an Exception.
     *
     * TODO: the iOS version has a retry loop, so there should be one here too
     *
     * @param transactionalTask
     */
    @InterfaceAudience.Public
    public boolean runInTransaction(TransactionalTask transactionalTask) {

        boolean shouldCommit = true;

        beginTransaction();
        try {
            shouldCommit = transactionalTask.run();
        } catch (Exception e) {
            shouldCommit = false;
            Log.e(Database.TAG, e.toString(), e);
            throw new RuntimeException(e);
        } finally {
            endTransaction(shouldCommit);
        }

        return shouldCommit;
    }

    /**
     * Runs the delegate asynchronously.
     */
    @InterfaceAudience.Public
    public Future runAsync(final AsyncTask asyncTask) {
        return getManager().runAsync(new Runnable() {
            @Override
            public void run() {
                asyncTask.run(Database.this);
            }
        });
    }

    /**
     * Creates a new Replication that will push to the target Database at the given url.
     *
     * @param remote the remote URL to push to
     * @return A new Replication that will push to the target Database at the given url.
     */
    @InterfaceAudience.Public
    public Replication createPushReplication(URL remote) {
        return new Replication(this, remote, Replication.Direction.PUSH, null, manager.getWorkExecutor());
    }

    /**
     * Creates a new Replication that will pull from the source Database at the given url.
     *
     * @param remote the remote URL to pull from
     * @return A new Replication that will pull from the source Database at the given url.
     */
    @InterfaceAudience.Public
    public Replication createPullReplication(URL remote) {
        return new Replication(this, remote, Replication.Direction.PULL, null, manager.getWorkExecutor());

    }

    /**
     * Adds a Database change delegate that will be called whenever a Document within the Database changes.
     * @param listener
     */
    @InterfaceAudience.Public
    public void addChangeListener(ChangeListener listener) {
        changeListeners.addIfAbsent(listener);
    }

    /**
     * Removes the specified delegate as a listener for the Database change event.
     * @param listener
     */
    @InterfaceAudience.Public
    public void removeChangeListener(ChangeListener listener) {
        changeListeners.remove(listener);
    }

    /**
     * Returns a string representation of this database.
     */
    @InterfaceAudience.Public
    public String toString() {
        return this.getClass().getName() + "[" + path + "]";
    }

    /**
     * The type of event raised when a Database changes.
     */
    @InterfaceAudience.Public
    public static class ChangeEvent {

        private Database source;
        private boolean isExternal;
        private List<DocumentChange> changes;

        public ChangeEvent(Database source, boolean isExternal, List<DocumentChange> changes) {
            this.source = source;
            this.isExternal = isExternal;
            this.changes = changes;
        }

        public Database getSource() {
            return source;
        }

        public boolean isExternal() {
            return isExternal;
        }

        public List<DocumentChange> getChanges() {
            return changes;
        }

    }

    /**
     * A delegate that can be used to listen for Database changes.
     */
    @InterfaceAudience.Public
    public static interface ChangeListener {
        public void changed(ChangeEvent event);
    }

    /**
     * Get the maximum depth of a document's revision tree (or, max length of its revision history.)
     * Revisions older than this limit will be deleted during a -compact: operation.
     * Smaller values save space, at the expense of making document conflicts somewhat more likely.
     */
    @InterfaceAudience.Public
    public int getMaxRevTreeDepth() {
        return maxRevTreeDepth;
    }

    /**
     * Set the maximum depth of a document's revision tree (or, max length of its revision history.)
     * Revisions older than this limit will be deleted during a -compact: operation.
     * Smaller values save space, at the expense of making document conflicts somewhat more likely.
     */
    @InterfaceAudience.Public
    public void setMaxRevTreeDepth(int maxRevTreeDepth) {
        this.maxRevTreeDepth = maxRevTreeDepth;
    }


    /** PRIVATE METHODS **/

    /**
     * Returns the already-instantiated cached Document with the given ID, or nil if none is yet cached.
     * @exclude
     */
    @InterfaceAudience.Private
    protected Document getCachedDocument(String documentID) {
        return docCache.get(documentID);
    }

    /**
     * Empties the cache of recently used Document objects.
     * API calls will now instantiate and return new instances.
     * @exclude
     */
    @InterfaceAudience.Private
    public void clearDocumentCache() {
        docCache.clear();
    }

    /**
     * Get all the active replicators associated with this database.
     */
    @InterfaceAudience.Private
    public List<Replication> getActiveReplications() {
        List<Replication> activeReplicatorsList =  new ArrayList<Replication>();
        if (activeReplicators != null) {
            activeReplicatorsList.addAll(activeReplicators);
        }
        return activeReplicatorsList;
    }

    /**
     * @exclude
     */
    @InterfaceAudience.Private
    protected void removeDocumentFromCache(Document document) {
        docCache.remove(document.getId());
    }

    /**
     * @exclude
     */
    @InterfaceAudience.Private
    public boolean exists() {
        return new File(path).exists();
    }

    /**
     * @exclude
     */
    @InterfaceAudience.Private
    public String getAttachmentStorePath() {
        String attachmentStorePath = path;
        int lastDotPosition = attachmentStorePath.lastIndexOf('.');
        if( lastDotPosition > 0 ) {
            attachmentStorePath = attachmentStorePath.substring(0, lastDotPosition);
        }
        attachmentStorePath = attachmentStorePath + File.separator + "attachments";
        return attachmentStorePath;
    }

    /**
     * @exclude
     */
    @InterfaceAudience.Private
    public static Database createEmptyDBAtPath(String path, Manager manager) {
        if(!FileDirUtils.removeItemIfExists(path)) {
            return null;
        }
        Database result = new Database(path, manager);
        File af = new File(result.getAttachmentStorePath());
        //recursively delete attachments path
        if(!FileDirUtils.deleteRecursive(af)) {
            return null;
        }
        if(!result.open()) {
            return null;
        }
        return result;
    }

    /**
     * @exclude
     */
    @InterfaceAudience.Private
    public boolean initialize(String statements) {
        try {
            for (String statement : statements.split(";")) {
                database.execSQL(statement);
            }
        } catch (SQLException e) {
            close();
            return false;
        }
        return true;
    }

    /**
     * @exclude
     */
    @InterfaceAudience.Private
    public synchronized boolean open() {
        if(open) {
            return true;
        }

        // Create the storage engine.
        database = SQLiteStorageEngineFactory.createStorageEngine();

        // Try to open the storage engine and stop if we fail.
        if (database == null || !database.open(path)) {
            String msg = "Unable to create a storage engine, fatal error";
            Log.e(Database.TAG, msg);
            throw new IllegalStateException(msg);
        }

        // Stuff we need to initialize every time the sqliteDb opens:
        if(!initialize("PRAGMA foreign_keys = ON;")) {
            Log.e(Database.TAG, "Error turning on foreign keys");
            return false;
        }

        // Check the user_version number we last stored in the sqliteDb:
        int dbVersion = database.getVersion();

        // Incompatible version changes increment the hundreds' place:
        if(dbVersion >= 100) {
            Log.e(Database.TAG, "Database: Database version (%d) is newer than I know how to work with", dbVersion);
            database.close();
            return false;
        }

        if(dbVersion < 1) {
            // First-time initialization:
            // (Note: Declaring revs.sequence as AUTOINCREMENT means the values will always be
            // monotonically increasing, never reused. See <http://www.sqlite.org/autoinc.html>)
            if(!initialize(SCHEMA)) {
                database.close();
                return false;
            }
            dbVersion = 3;
        }

        if (dbVersion < 2) {
            // Version 2: added attachments.revpos
            String upgradeSql = "ALTER TABLE attachments ADD COLUMN revpos INTEGER DEFAULT 0; " +
                                "PRAGMA user_version = 2";
            if(!initialize(upgradeSql)) {
                database.close();
                return false;
            }
            dbVersion = 2;
        }

        if (dbVersion < 3) {
            String upgradeSql = "CREATE TABLE localdocs ( " +
                    "docid TEXT UNIQUE NOT NULL, " +
                    "revid TEXT NOT NULL, " +
                    "json BLOB); " +
                    "CREATE INDEX localdocs_by_docid ON localdocs(docid); " +
                    "PRAGMA user_version = 3";
            if(!initialize(upgradeSql)) {
                database.close();
                return false;
            }
            dbVersion = 3;
        }

        if (dbVersion < 4) {
            String upgradeSql = "CREATE TABLE info ( " +
                    "key TEXT PRIMARY KEY, " +
                    "value TEXT); " +
                    "INSERT INTO INFO (key, value) VALUES ('privateUUID', '" + Misc.TDCreateUUID() + "'); " +
                    "INSERT INTO INFO (key, value) VALUES ('publicUUID',  '" + Misc.TDCreateUUID() + "'); " +
                    "PRAGMA user_version = 4";
            if(!initialize(upgradeSql)) {
                database.close();
                return false;
            }
            dbVersion = 4;
        }

        if (dbVersion < 5) {
            // Version 5: added encoding for attachments
            String upgradeSql = "ALTER TABLE attachments ADD COLUMN encoding INTEGER DEFAULT 0; " +
                    "ALTER TABLE attachments ADD COLUMN encoded_length INTEGER; " +
                    "PRAGMA user_version = 5";
            if (!initialize(upgradeSql)) {
                database.close();
                return false;
            }
            dbVersion = 5;
        }


        if (dbVersion < 6) {
            // Version 6: enable Write-Ahead Log (WAL) <http://sqlite.org/wal.html>
            // Not supported on Android, require SQLite 3.7.0
            //String upgradeSql  = "PRAGMA journal_mode=WAL; " +
            String upgradeSql  = "PRAGMA user_version = 6";
            if (!initialize(upgradeSql)) {
                database.close();
                return false;
            }
            dbVersion = 6;
        }

        if (dbVersion < 7) {
            // Version 7: enable full-text search
            // Note: Apple's SQLite build does not support the icu or unicode61 tokenizers :(
            // OPT: Could add compress/decompress functions to make stored content smaller
            // Not supported on Android
            //String upgradeSql = "CREATE VIRTUAL TABLE fulltext USING fts4(content, tokenize=unicodesn); " +
            //"ALTER TABLE maps ADD COLUMN fulltext_id INTEGER; " +
            //"CREATE INDEX IF NOT EXISTS maps_by_fulltext ON maps(fulltext_id); " +
            //"CREATE TRIGGER del_fulltext DELETE ON maps WHEN old.fulltext_id not null " +
            //"BEGIN DELETE FROM fulltext WHERE rowid=old.fulltext_id| END; " +
            String upgradeSql = "PRAGMA user_version = 7";
            if (!initialize(upgradeSql)) {
                database.close();
                return false;
            }
            dbVersion = 7;
        }

        // (Version 8 was an older version of the geo index)

        if (dbVersion < 9) {
            // Version 9: Add geo-query index
            //String upgradeSql = "CREATE VIRTUAL TABLE bboxes USING rtree(rowid, x0, x1, y0, y1); " +
            //"ALTER TABLE maps ADD COLUMN bbox_id INTEGER; " +
            //"ALTER TABLE maps ADD COLUMN geokey BLOB; " +
            //"CREATE TRIGGER del_bbox DELETE ON maps WHEN old.bbox_id not null " +
            //"BEGIN DELETE FROM bboxes WHERE rowid=old.bbox_id| END; " +
            String upgradeSql = "PRAGMA user_version = 9";
            if (!initialize(upgradeSql)) {
                database.close();
                return false;
            }
            dbVersion = 9;
        }

        if (dbVersion < 10) {
            // Version 10: Add rev flag for whether it has an attachment
            String upgradeSql =  "ALTER TABLE revs ADD COLUMN no_attachments BOOLEAN; " +
                    "PRAGMA user_version = 10";
            if (!initialize(upgradeSql)) {
                database.close();
                return false;
            }
            dbVersion = 10;
        }

        if (dbVersion < 11) {
            // Version 10: Add another index
            String upgradeSql = "CREATE INDEX revs_cur_deleted ON revs(current,deleted); " +
                    "PRAGMA user_version = 11";
            if (!initialize(upgradeSql)) {
                database.close();
                return false;
            }
        }


        try {
            attachments = new BlobStore(getAttachmentStorePath());
        } catch (IllegalArgumentException e) {
            Log.e(Database.TAG, "Could not initialize attachment store", e);
            database.close();
            return false;
        }

        open = true;
        return true;
    }

    /**
     * @exclude
     */
    @InterfaceAudience.Private
    public boolean close() {
        if(!open) {
            return false;
        }

        if(views != null) {
            for (View view : views.values()) {
                view.databaseClosing();
            }
        }
        views = null;

        if(activeReplicators != null) {
            for(Replication replicator : activeReplicators) {
                replicator.databaseClosing();
            }
            activeReplicators = null;
        }

        allReplicators = null;

        if(database != null && database.isOpen()) {
            database.close();
        }
        open = false;
        transactionLevel = 0;
        return true;
    }

    /**
     * @exclude
     */
    @InterfaceAudience.Private
    public String getPath() {
        return path;
    }


    // Leave this package protected, so it can only be used
    // View uses this accessor

    /**
     * @exclude
     */
    @InterfaceAudience.Private
    SQLiteStorageEngine getDatabase() {
        return database;
    }

    /**
     * @exclude
     */
    @InterfaceAudience.Private
    public BlobStore getAttachments() {
        return attachments;
    }

    /**
     * @exclude
     */
    @InterfaceAudience.Private
    public BlobStoreWriter getAttachmentWriter() {
        return new BlobStoreWriter(getAttachments());
    }

    /**
     * @exclude
     */
    @InterfaceAudience.Private
    public long totalDataSize() {
        File f = new File(path);
        long size = f.length() + attachments.totalDataSize();
        return size;
    }

    /**
     * Begins a database transaction. Transactions can nest.
     * Every beginTransaction() must be balanced by a later endTransaction()
     * @exclude
     */
    @InterfaceAudience.Private
    public boolean beginTransaction() {
        try {
            database.beginTransaction();
            ++transactionLevel;
            Log.i(Log.TAG, "%s Begin transaction (level %d)", Thread.currentThread().getName(), transactionLevel);
        } catch (SQLException e) {
            Log.e(Database.TAG, Thread.currentThread().getName() + " Error calling beginTransaction()", e);
            return false;
        }
        return true;
    }

    /**
     * Commits or aborts (rolls back) a transaction.
     *
     * @param commit If true, commits; if false, aborts and rolls back, undoing all changes made since the matching -beginTransaction call, *including* any committed nested transactions.
     * @exclude
     */
    @InterfaceAudience.Private
    public boolean endTransaction(boolean commit) {

        assert(transactionLevel > 0);

        if(commit) {
            Log.i(Log.TAG, "%s Committing transaction (level %d)", Thread.currentThread().getName(), transactionLevel);
            database.setTransactionSuccessful();
            database.endTransaction();
        }
        else {
            Log.i(Log.TAG, "%s CANCEL transaction (level %d)", Thread.currentThread().getName(), transactionLevel);
            try {
                database.endTransaction();
            } catch (SQLException e) {
                Log.e(Database.TAG, Thread.currentThread().getName() + " Error calling endTransaction()", e);
                return false;
            }
        }

        --transactionLevel;
        postChangeNotifications();


        return true;
    }

    /**
     * @exclude
     */
    @InterfaceAudience.Private
    public String privateUUID() {
        String result = null;
        Cursor cursor = null;
        try {
            cursor = database.rawQuery("SELECT value FROM info WHERE key='privateUUID'", null);
            if(cursor.moveToNext()) {
                result = cursor.getString(0);
            }
        } catch(SQLException e) {
            Log.e(TAG, "Error querying privateUUID", e);
        } finally {
            if(cursor != null) {
                cursor.close();
            }
        }
        return result;
    }

    /**
     * @exclude
     */
    @InterfaceAudience.Private
    public String publicUUID() {
        String result = null;
        Cursor cursor = null;
        try {
            cursor = database.rawQuery("SELECT value FROM info WHERE key='publicUUID'", null);
            if(cursor.moveToNext()) {
                result = cursor.getString(0);
            }
        } catch(SQLException e) {
            Log.e(TAG, "Error querying privateUUID", e);
        } finally {
            if(cursor != null) {
                cursor.close();
            }
        }
        return result;
    }

    /** GETTING DOCUMENTS: **/


    /**
     * Splices the contents of an NSDictionary into JSON data (that already represents a dict), without parsing the JSON.
     * @exclude
     */
    @InterfaceAudience.Private
    public  byte[] appendDictToJSON(byte[] json, Map<String,Object> dict) {
        if(dict.size() == 0) {
            return json;
        }

        byte[] extraJSON = null;
        try {
            extraJSON = Manager.getObjectMapper().writeValueAsBytes(dict);
        } catch (Exception e) {
            Log.e(Database.TAG, "Error convert extra JSON to bytes", e);
            return null;
        }

        int jsonLength = json.length;
        int extraLength = extraJSON.length;
        if(jsonLength == 2) { // Original JSON was empty
            return extraJSON;
        }
        byte[] newJson = new byte[jsonLength + extraLength - 1];
        System.arraycopy(json, 0, newJson, 0, jsonLength - 1);  // Copy json w/o trailing '}'
        newJson[jsonLength - 1] = ',';  // Add a ','
        System.arraycopy(extraJSON, 1, newJson, jsonLength, extraLength - 1);
        return newJson;
    }

    /**
     * Inserts the _id, _rev and _attachments properties into the JSON data and stores it in rev.
     * Rev must already have its revID and sequence properties set.
     * @exclude
     */
    @InterfaceAudience.Private
    public Map<String,Object> extraPropertiesForRevision(RevisionInternal rev, EnumSet<TDContentOptions> contentOptions) {

        String docId = rev.getDocId();
        String revId = rev.getRevId();
        long sequenceNumber = rev.getSequence();
        assert(revId != null);
        assert(sequenceNumber > 0);

        Map<String, Object> attachmentsDict = null;
        // Get attachment metadata, and optionally the contents:
        if (!contentOptions.contains(TDContentOptions.TDNoAttachments)) {
            attachmentsDict = getAttachmentsDictForSequenceWithContent(sequenceNumber, contentOptions);
        }

        // Get more optional stuff to put in the properties:
        //OPT: This probably ends up making redundant SQL queries if multiple options are enabled.
        Long localSeq = null;
        if(contentOptions.contains(TDContentOptions.TDIncludeLocalSeq)) {
            localSeq = sequenceNumber;
        }

        Map<String,Object> revHistory = null;
        if(contentOptions.contains(TDContentOptions.TDIncludeRevs)) {
            revHistory = getRevisionHistoryDict(rev);
        }

        List<Object> revsInfo = null;
        if(contentOptions.contains(TDContentOptions.TDIncludeRevsInfo)) {
            revsInfo = new ArrayList<Object>();
            List<RevisionInternal> revHistoryFull = getRevisionHistory(rev);
            for (RevisionInternal historicalRev : revHistoryFull) {
                Map<String,Object> revHistoryItem = new HashMap<String,Object>();
                String status = "available";
                if(historicalRev.isDeleted()) {
                    status = "deleted";
                }
                if (historicalRev.isMissing()) {
                    status = "missing";
                }
                revHistoryItem.put("rev", historicalRev.getRevId());
                revHistoryItem.put("status", status);
                revsInfo.add(revHistoryItem);
            }
        }

        List<String> conflicts = null;
        if(contentOptions.contains(TDContentOptions.TDIncludeConflicts)) {
            RevisionList revs = getAllRevisionsOfDocumentID(docId, true);
            if(revs.size() > 1) {
                conflicts = new ArrayList<String>();
                for (RevisionInternal aRev : revs) {
                    if(aRev.equals(rev) || aRev.isDeleted()) {
                        // don't add in this case
                    } else {
                        conflicts.add(aRev.getRevId());
                    }
                }
            }
        }

        Map<String,Object> result = new HashMap<String,Object>();
        result.put("_id", docId);
        result.put("_rev", revId);
        if(rev.isDeleted()) {
            result.put("_deleted", true);
        }
        if(attachmentsDict != null) {
            result.put("_attachments", attachmentsDict);
        }
        if(localSeq != null) {
            result.put("_local_seq", localSeq);
        }
        if(revHistory != null) {
            result.put("_revisions", revHistory);
        }
        if(revsInfo != null) {
            result.put("_revs_info", revsInfo);
        }
        if(conflicts != null) {
            result.put("_conflicts", conflicts);
        }

        return result;
    }

    /**
     * Inserts the _id, _rev and _attachments properties into the JSON data and stores it in rev.
     * Rev must already have its revID and sequence properties set.
     * @exclude
     */
    @InterfaceAudience.Private
    public void expandStoredJSONIntoRevisionWithAttachments(byte[] json, RevisionInternal rev, EnumSet<TDContentOptions> contentOptions) {
        Map<String,Object> extra = extraPropertiesForRevision(rev, contentOptions);
        if(json != null && json.length > 0) {
            rev.setJson(appendDictToJSON(json, extra));
        }
        else {
            rev.setProperties(extra);
            if (json == null)
                rev.setMissing(true);
        }
    }

    /**
     * @exclude
     */
    @SuppressWarnings("unchecked")
    @InterfaceAudience.Private
    public Map<String, Object> documentPropertiesFromJSON(byte[] json, String docId, String revId, boolean deleted, long sequence, EnumSet<TDContentOptions> contentOptions) {

        RevisionInternal rev = new RevisionInternal(docId, revId, deleted, this);
        rev.setSequence(sequence);
        Map<String, Object> extra = extraPropertiesForRevision(rev, contentOptions);
        if (json == null) {
            return extra;
        }

        Map<String, Object> docProperties = null;
        try {
            docProperties = Manager.getObjectMapper().readValue(json, Map.class);
            docProperties.putAll(extra);
            return docProperties;
        } catch (Exception e) {
            Log.e(Database.TAG, "Error serializing properties to JSON", e);
        }

        return docProperties;
    }

    /**
     * @exclude
     */
    @InterfaceAudience.Private
    public RevisionInternal getDocumentWithIDAndRev(String id, String rev, EnumSet<TDContentOptions> contentOptions) {
        RevisionInternal result = null;
        String sql;

        Cursor cursor = null;
        try {
            cursor = null;
            String cols = "revid, deleted, sequence, no_attachments";
            if(!contentOptions.contains(TDContentOptions.TDNoBody)) {
                cols += ", json";
            }
            if(rev != null) {
                sql = "SELECT " + cols + " FROM revs, docs WHERE docs.docid=? AND revs.doc_id=docs.doc_id AND revid=? LIMIT 1";
                //TODO: mismatch w iOS: {sql = "SELECT " + cols + " FROM revs WHERE revs.doc_id=? AND revid=? AND json notnull LIMIT 1";}
                String[] args = {id, rev};
                cursor = database.rawQuery(sql, args);
            }
            else {
                sql = "SELECT " + cols + " FROM revs, docs WHERE docs.docid=? AND revs.doc_id=docs.doc_id and current=1 and deleted=0 ORDER BY revid DESC LIMIT 1";
                //TODO: mismatch w iOS: {sql = "SELECT " + cols + " FROM revs WHERE revs.doc_id=? and current=1 and deleted=0 ORDER BY revid DESC LIMIT 1";}
                String[] args = {id};
                cursor = database.rawQuery(sql, args);
            }

            if(cursor.moveToNext()) {
                if(rev == null) {
                    rev = cursor.getString(0);
                }
                boolean deleted = (cursor.getInt(1) > 0);
                result = new RevisionInternal(id, rev, deleted, this);
                result.setSequence(cursor.getLong(2));
                if(!contentOptions.equals(EnumSet.of(TDContentOptions.TDNoBody))) {
                    byte[] json = null;
                    if(!contentOptions.contains(TDContentOptions.TDNoBody)) {
                        json = cursor.getBlob(4);
                    }
                    if (cursor.getInt(3) > 0) // no_attachments == true
                        contentOptions.add(TDContentOptions.TDNoAttachments);
                    expandStoredJSONIntoRevisionWithAttachments(json, result, contentOptions);
                }
            }
        } catch (SQLException e) {
            Log.e(Database.TAG, "Error getting document with id and rev", e);
        } finally {
            if(cursor != null) {
                cursor.close();
            }
        }
        return result;
    }

    /**
     * @exclude
     */
    @InterfaceAudience.Private
    public boolean existsDocumentWithIDAndRev(String docId, String revId) {
        return getDocumentWithIDAndRev(docId, revId, EnumSet.of(TDContentOptions.TDNoBody)) != null;
    }

    /**
     * @exclude
     */
    @InterfaceAudience.Private
    public RevisionInternal loadRevisionBody(RevisionInternal rev, EnumSet<TDContentOptions> contentOptions) throws CouchbaseLiteException {
        if(rev.getBody() != null && contentOptions == EnumSet.noneOf(Database.TDContentOptions.class) && rev.getSequence() != 0) {
            return rev;
        }

        if((rev.getDocId() == null) || (rev.getRevId() == null)) {
            Log.e(Database.TAG, "Error loading revision body");
            throw new CouchbaseLiteException(Status.PRECONDITION_FAILED);
        }

        Cursor cursor = null;
        Status result = new Status(Status.NOT_FOUND);
        try {
            // TODO: on ios this query is:
            // TODO: "SELECT sequence, json FROM revs WHERE doc_id=? AND revid=? LIMIT 1"
            String sql = "SELECT sequence, json FROM revs, docs WHERE revid=? AND docs.docid=? AND revs.doc_id=docs.doc_id LIMIT 1";
            String[] args = { rev.getRevId(), rev.getDocId()};
            cursor = database.rawQuery(sql, args);
            if(cursor.moveToNext()) {
                result.setCode(Status.OK);
                rev.setSequence(cursor.getLong(0));
                expandStoredJSONIntoRevisionWithAttachments(cursor.getBlob(1), rev, contentOptions);
            }
        } catch(SQLException e) {
            Log.e(Database.TAG, "Error loading revision body", e);
            throw new CouchbaseLiteException(Status.INTERNAL_SERVER_ERROR);
        } finally {
            if(cursor != null) {
                cursor.close();
            }
        }

        if (result.getCode() == Status.NOT_FOUND) {
            throw new CouchbaseLiteException(result);
        }

        return rev;
    }

    /**
     * @exclude
     */
    @InterfaceAudience.Private
    public long getDocNumericID(String docId) {
        Cursor cursor = null;
        String[] args = { docId };

        long result = -1;
        try {
            cursor = database.rawQuery("SELECT doc_id FROM docs WHERE docid=?", args);

            if(cursor.moveToNext()) {
                result = cursor.getLong(0);
            }
            else {
                result = 0;
            }
        } catch (Exception e) {
            Log.e(Database.TAG, "Error getting doc numeric id", e);
        } finally {
            if(cursor != null) {
                cursor.close();
            }
        }

        return result;
    }

    /** HISTORY: **/

    /**
     * Returns all the known revisions (or all current/conflicting revisions) of a document.
     * @exclude
     */
    @InterfaceAudience.Private
    public RevisionList getAllRevisionsOfDocumentID(String docId, long docNumericID, boolean onlyCurrent) {

        String sql = null;
        if(onlyCurrent) {
            sql = "SELECT sequence, revid, deleted FROM revs " +
                    "WHERE doc_id=? AND current ORDER BY sequence DESC";
        }
        else {
            sql = "SELECT sequence, revid, deleted FROM revs " +
                    "WHERE doc_id=? ORDER BY sequence DESC";
        }

        String[] args = { Long.toString(docNumericID) };
        Cursor cursor = null;

        cursor = database.rawQuery(sql, args);

        RevisionList result;
        try {
            cursor.moveToNext();
            result = new RevisionList();
            while(!cursor.isAfterLast()) {
                RevisionInternal rev = new RevisionInternal(docId, cursor.getString(1), (cursor.getInt(2) > 0), this);
                rev.setSequence(cursor.getLong(0));
                result.add(rev);
                cursor.moveToNext();
            }
        } catch (SQLException e) {
            Log.e(Database.TAG, "Error getting all revisions of document", e);
            return null;
        } finally {
            if(cursor != null) {
                cursor.close();
            }
        }

        return result;
    }

    /**
     * @exclude
     */
    @InterfaceAudience.Private
    public RevisionList getAllRevisionsOfDocumentID(String docId, boolean onlyCurrent) {
        long docNumericId = getDocNumericID(docId);
        if(docNumericId < 0) {
            return null;
        }
        else if(docNumericId == 0) {
            return new RevisionList();
        }
        else {
            return getAllRevisionsOfDocumentID(docId, docNumericId, onlyCurrent);
        }
    }

    /**
     * @exclude
     */
    @InterfaceAudience.Private
    public List<String> getConflictingRevisionIDsOfDocID(String docID) {
        long docIdNumeric = getDocNumericID(docID);
        if(docIdNumeric < 0) {
            return null;
        }

        List<String> result = new ArrayList<String>();
        Cursor cursor = null;
        try {
            String[] args = { Long.toString(docIdNumeric) };
            cursor = database.rawQuery("SELECT revid FROM revs WHERE doc_id=? AND current " +
                                           "ORDER BY revid DESC OFFSET 1", args);
            cursor.moveToNext();
            while(!cursor.isAfterLast()) {
                result.add(cursor.getString(0));
                cursor.moveToNext();
            }

        } catch (SQLException e) {
            Log.e(Database.TAG, "Error getting all revisions of document", e);
            return null;
        } finally {
            if(cursor != null) {
                cursor.close();
            }
        }

        return result;
    }

    /**
     * @exclude
     */
    @InterfaceAudience.Private
    public List<String>  getPossibleAncestorRevisionIDs (
            RevisionInternal rev,
            int limit,
            AtomicBoolean hasAttachment
            ) {

        List<String> matchingRevs = new ArrayList<String>();
        int generation = rev.getGeneration();

        if (generation <= 1)
            return null;

        long docNumericID = getDocNumericID(rev.getDocId());
        if (docNumericID <= 0)
            return null;

        int sqlLimit = limit > 0 ? (int)limit : -1;     // SQL uses -1, not 0, to denote 'no limit'
        String sql = "SELECT revid, sequence FROM revs WHERE doc_id=? and revid < ?" +
        " and deleted=0 and json not null" +
        " ORDER BY sequence DESC LIMIT ?";
        String[] args = {Long.toString(docNumericID),generation+"-",Integer.toString(sqlLimit)};

            Cursor cursor = null;
            try {
                cursor = database.rawQuery(sql, args);
                cursor.moveToNext();
                if (!cursor.isAfterLast()) {
                    if (matchingRevs.size() == 0)
                        hasAttachment.set(sequenceHasAttachments(cursor.getLong(1)));
                    matchingRevs.add(cursor.getString(0));
                }

            } catch (SQLException e) {
                Log.e(Database.TAG, "Error getting all revisions of document", e);
            } finally {
                if (cursor != null) {
                    cursor.close();
                }
            }
        return matchingRevs;
    }


    /**
     * @exclude
     */
    @InterfaceAudience.Private
    public String findCommonAncestorOf(RevisionInternal rev, List<String> revIDs) {
        String result = null;

        if (revIDs.size() == 0)
            return null;
        String docId = rev.getDocId();
        long docNumericID = getDocNumericID(docId);
        if (docNumericID <= 0)
            return null;
        String quotedRevIds = joinQuoted(revIDs);
        String sql = "SELECT revid FROM revs " +
                "WHERE doc_id=? and revid in (" + quotedRevIds + ") and revid <= ? " +
                "ORDER BY revid DESC LIMIT 1";
        String[] args = {Long.toString(docNumericID)};

        Cursor cursor = null;
        try {
            cursor = database.rawQuery(sql, args);
            cursor.moveToNext();
            if (!cursor.isAfterLast()) {
                result = cursor.getString(0);
            }

        } catch (SQLException e) {
            Log.e(Database.TAG, "Error getting all revisions of document", e);
        } finally {
            if (cursor != null) {
                cursor.close();
            }
        }

        return result;
    }

    /**
     * Returns an array of TDRevs in reverse chronological order, starting with the given revision.
     * @exclude
     */
    @InterfaceAudience.Private
    public List<RevisionInternal> getRevisionHistory(RevisionInternal rev) {
        String docId = rev.getDocId();
        String revId = rev.getRevId();
        assert((docId != null) && (revId != null));

        long docNumericId = getDocNumericID(docId);
        if(docNumericId < 0) {
            return null;
        }
        else if(docNumericId == 0) {
            return new ArrayList<RevisionInternal>();
        }

        String sql = "SELECT sequence, parent, revid, deleted, json isnull FROM revs " +
                    "WHERE doc_id=? ORDER BY sequence DESC";
        String[] args = { Long.toString(docNumericId) };
        Cursor cursor = null;

        List<RevisionInternal> result;
        try {
            cursor = database.rawQuery(sql, args);

            cursor.moveToNext();
            long lastSequence = 0;
            result = new ArrayList<RevisionInternal>();
            while(!cursor.isAfterLast()) {
                long sequence = cursor.getLong(0);
                boolean matches = false;
                if(lastSequence == 0) {
                    matches = revId.equals(cursor.getString(2));
                }
                else {
                    matches = (sequence == lastSequence);
                }
                if(matches) {
                    revId = cursor.getString(2);
                    boolean deleted = (cursor.getInt(3) > 0);
                    boolean missing = (cursor.getInt(4) > 0);
                    RevisionInternal aRev = new RevisionInternal(docId, revId, deleted, this);
                    aRev.setMissing(missing);
                    aRev.setSequence(cursor.getLong(0));
                    result.add(aRev);
                    lastSequence = cursor.getLong(1);
                    if(lastSequence == 0) {
                        break;
                    }
                }
                cursor.moveToNext();
            }
        } catch (SQLException e) {
            Log.e(Database.TAG, "Error getting revision history", e);
            return null;
        } finally {
            if(cursor != null) {
                cursor.close();
            }
        }

        return result;
    }

    /**
     * Splits a revision ID into its generation number and opaque suffix string
     * @exclude
     */
    @InterfaceAudience.Private
    public static int parseRevIDNumber(String rev) {
        int result = -1;
        int dashPos = rev.indexOf("-");
        if(dashPos >= 0) {
            try {
                result = Integer.parseInt(rev.substring(0, dashPos));
            } catch (NumberFormatException e) {
                // ignore, let it return -1
            }
        }
        return result;
    }

    /**
     * Splits a revision ID into its generation number and opaque suffix string
     * @exclude
     */
    @InterfaceAudience.Private
    public static String parseRevIDSuffix(String rev) {
        String result = null;
        int dashPos = rev.indexOf("-");
        if(dashPos >= 0) {
            result = rev.substring(dashPos + 1);
        }
        return result;
    }

    /**
     * @exclude
     */
    @InterfaceAudience.Private
    public static Map<String,Object> makeRevisionHistoryDict(List<RevisionInternal> history) {
        if(history == null) {
            return null;
        }

        // Try to extract descending numeric prefixes:
        List<String> suffixes = new ArrayList<String>();
        int start = -1;
        int lastRevNo = -1;
        for (RevisionInternal rev : history) {
            int revNo = parseRevIDNumber(rev.getRevId());
            String suffix = parseRevIDSuffix(rev.getRevId());
            if(revNo > 0 && suffix.length() > 0) {
                if(start < 0) {
                    start = revNo;
                }
                else if(revNo != lastRevNo - 1) {
                    start = -1;
                    break;
                }
                lastRevNo = revNo;
                suffixes.add(suffix);
            }
            else {
                start = -1;
                break;
            }
        }

        Map<String,Object> result = new HashMap<String,Object>();
        if(start == -1) {
            // we failed to build sequence, just stuff all the revs in list
            suffixes = new ArrayList<String>();
            for (RevisionInternal rev : history) {
                suffixes.add(rev.getRevId());
            }
        }
        else {
            result.put("start", start);
        }
        result.put("ids", suffixes);

        return result;
    }

    /**
     * Returns the revision history as a _revisions dictionary, as returned by the REST API's ?revs=true option.
     * @exclude
     */
    @InterfaceAudience.Private
    public Map<String,Object> getRevisionHistoryDict(RevisionInternal rev) {
        return makeRevisionHistoryDict(getRevisionHistory(rev));
    }

    /**
     * Returns the revision history as a _revisions dictionary, as returned by the REST API's ?revs=true option.
     * @exclude
     */
    @InterfaceAudience.Private
    public Map<String,Object> getRevisionHistoryDictStartingFromAnyAncestor(RevisionInternal rev, List<String>ancestorRevIDs) {
        List<RevisionInternal> history = getRevisionHistory(rev); // (this is in reverse order, newest..oldest
        if (ancestorRevIDs != null && ancestorRevIDs.size() > 0) {
            int n = history.size();
            for (int i = 0; i < n; ++i) {
                if (ancestorRevIDs.contains(history.get(i).getRevId())) {
                    history = history.subList(0, i+1);
                    break;
                }
            }
        }
        return makeRevisionHistoryDict(history);
    }

    /**
     * @exclude
     */
    @InterfaceAudience.Private
    public RevisionList changesSince(long lastSeq, ChangesOptions options, ReplicationFilter filter) {
        // http://wiki.apache.org/couchdb/HTTP_database_API#Changes
        if(options == null) {
            options = new ChangesOptions();
        }

        boolean includeDocs = options.isIncludeDocs() || (filter != null);
        String additionalSelectColumns =  "";
        if(includeDocs) {
            additionalSelectColumns = ", json";
        }

        String sql = "SELECT sequence, revs.doc_id, docid, revid, deleted" + additionalSelectColumns + " FROM revs, docs "
                        + "WHERE sequence > ? AND current=1 "
                        + "AND revs.doc_id = docs.doc_id "
                        + "ORDER BY revs.doc_id, revid DESC";
        String[] args = {Long.toString(lastSeq)};
        Cursor cursor = null;
        RevisionList changes = null;

        try {
            cursor = database.rawQuery(sql, args);
            cursor.moveToNext();
            changes = new RevisionList();
            long lastDocId = 0;
            while(!cursor.isAfterLast()) {
                if(!options.isIncludeConflicts()) {
                    // Only count the first rev for a given doc (the rest will be losing conflicts):
                    long docNumericId = cursor.getLong(1);
                    if(docNumericId == lastDocId) {
                        cursor.moveToNext();
                        continue;
                    }
                    lastDocId = docNumericId;
                }

                RevisionInternal rev = new RevisionInternal(cursor.getString(2), cursor.getString(3), (cursor.getInt(4) > 0), this);
                rev.setSequence(cursor.getLong(0));
                if(includeDocs) {
                    expandStoredJSONIntoRevisionWithAttachments(cursor.getBlob(5), rev, options.getContentOptions());
                }
                Map<String, Object> paramsFixMe = null;  // TODO: these should not be null
                if (runFilter(filter, paramsFixMe, rev)) {
                    changes.add(rev);
                }
                cursor.moveToNext();
            }
        } catch (SQLException e) {
            Log.e(Database.TAG, "Error looking for changes", e);
        } finally {
            if(cursor != null) {
                cursor.close();
            }
        }

        if(options.isSortBySequence()) {
            changes.sortBySequence();
        }
        changes.limit(options.getLimit());
        return changes;
    }

    /**
     * @exclude
     */
    @InterfaceAudience.Private
    public boolean runFilter(ReplicationFilter filter, Map<String, Object> paramsIgnored, RevisionInternal rev) {
        if (filter == null) {
            return true;
        }
        SavedRevision publicRev = new SavedRevision(this, rev);
        return filter.filter(publicRev, null);
    }

    /**
     * @exclude
     */
    @InterfaceAudience.Private
    public String getDesignDocFunction(String fnName, String key, List<String>outLanguageList) {
        String[] path = fnName.split("/");
        if (path.length != 2) {
            return null;
        }
        String docId = String.format("_design/%s", path[0]);
        RevisionInternal rev = getDocumentWithIDAndRev(docId, null, EnumSet.noneOf(TDContentOptions.class));
        if (rev == null) {
            return null;
        }

        String outLanguage = (String) rev.getPropertyForKey("language");
        if (outLanguage != null) {
            outLanguageList.add(outLanguage);
        } else {
            outLanguageList.add("javascript");
        }
        Map<String, Object> container = (Map<String, Object>) rev.getPropertyForKey(key);
        return (String) container.get(path[1]);
    }


    /** VIEWS: **/

    /**
     * @exclude
     */
    @InterfaceAudience.Private
    public View registerView(View view) {
        if(view == null) {
            return null;
        }
        if(views == null) {
            views = new HashMap<String,View>();
        }
        views.put(view.getName(), view);
        return view;
    }

    /**
     * @exclude
     */
    @InterfaceAudience.Private
    public List<QueryRow> queryViewNamed(String viewName, QueryOptions options, List<Long> outLastSequence) throws CouchbaseLiteException {

        long before = System.currentTimeMillis();
        long lastSequence = 0;
        List<QueryRow> rows = null;

        if (viewName != null && viewName.length() > 0) {
            final View view = getView(viewName);
            if (view == null) {
                throw new CouchbaseLiteException(new Status(Status.NOT_FOUND));
            }
            lastSequence = view.getLastSequenceIndexed();
            if (options.getStale() == Query.IndexUpdateMode.BEFORE || lastSequence <= 0) {
                view.updateIndex();
                lastSequence = view.getLastSequenceIndexed();
            } else if (options.getStale() == Query.IndexUpdateMode.AFTER && lastSequence < getLastSequenceNumber()) {

                new Thread(new Runnable() {
                    @Override
                    public void run() {
                        try {
                            view.updateIndex();
                        } catch (CouchbaseLiteException e) {
                            Log.e(Database.TAG, "Error updating view index on background thread", e);
                        }
                    }
                }).start();

            }
            rows = view.queryWithOptions(options);


        } else {
            // nil view means query _all_docs
            // note: this is a little kludgy, but we have to pull out the "rows" field from the
            // result dictionary because that's what we want.  should be refactored, but
            // it's a little tricky, so postponing.
            Map<String,Object> allDocsResult = getAllDocs(options);
            rows = (List<QueryRow>) allDocsResult.get("rows");
            lastSequence = getLastSequenceNumber();
        }
        outLastSequence.add(lastSequence);

        long delta = System.currentTimeMillis() - before;
        Log.d(Database.TAG, "Query view %s completed in %d milliseconds", viewName, delta);

        return rows;

    }

    /**
     * @exclude
     */
    @InterfaceAudience.Private
    View makeAnonymousView() {
        for (int i=0; true; ++i) {
            String name = String.format("anon%d", i);
            View existing = getExistingView(name);
            if (existing == null) {
                // this name has not been used yet, so let's use it
                return getView(name);
            }
        }
    }

    /**
     * @exclude
     */
    @InterfaceAudience.Private
    public List<View> getAllViews() {
        Cursor cursor = null;
        List<View> result = null;

        try {
            cursor = database.rawQuery("SELECT name FROM views", null);
            cursor.moveToNext();
            result = new ArrayList<View>();
            while(!cursor.isAfterLast()) {
                result.add(getView(cursor.getString(0)));
                cursor.moveToNext();
            }
        } catch (Exception e) {
            Log.e(Database.TAG, "Error getting all views", e);
        } finally {
            if(cursor != null) {
                cursor.close();
            }
        }

        return result;
    }

    /**
     * @exclude
     */
    @InterfaceAudience.Private
    public Status deleteViewNamed(String name) {
        Status result = new Status(Status.INTERNAL_SERVER_ERROR);
        try {
            if(views != null) {
                if(name != null) {
                    views.remove(name);
                }
            }
            String[] whereArgs = { name };
            int rowsAffected = database.delete("views", "name=?", whereArgs);
            if(rowsAffected > 0) {
                result.setCode(Status.OK);
            }
            else {
                result.setCode(Status.NOT_FOUND);
            }
        } catch (SQLException e) {
            Log.e(Database.TAG, "Error deleting view", e);
        }
        return result;
    }


    /**
     * Hack because cursor interface does not support cursor.getColumnIndex("deleted") yet.
     * @exclude
     */
    @InterfaceAudience.Private
    public int getDeletedColumnIndex(QueryOptions options) {
        if (options.isIncludeDocs()) {
            return 5;
        }
        else {
            return 4;
        }

    }

    /**
     * @exclude
     */
    @InterfaceAudience.Private
    public Map<String,Object> getAllDocs(QueryOptions options) throws CouchbaseLiteException {

        Map<String, Object> result = new HashMap<String, Object>();
        List<QueryRow> rows = new ArrayList<QueryRow>();
        if(options == null) {
            options = new QueryOptions();
        }
        boolean includeDeletedDocs = (options.getAllDocsMode() == Query.AllDocsMode.INCLUDE_DELETED);

        long updateSeq = 0;
        if(options.isUpdateSeq()) {
            updateSeq = getLastSequenceNumber();  // TODO: needs to be atomic with the following SELECT
        }

        StringBuffer sql = new StringBuffer("SELECT revs.doc_id, docid, revid, sequence");
        if (options.isIncludeDocs()) {
            sql.append(", json");
        }
        if (includeDeletedDocs) {
            sql.append(", deleted");
        }
        sql.append(" FROM revs, docs WHERE");
        if (options.getKeys() != null) {
            if (options.getKeys().size() == 0) {
                return result;
            }
            String commaSeperatedIds = joinQuotedObjects(options.getKeys());
            sql.append(String.format(" revs.doc_id IN (SELECT doc_id FROM docs WHERE docid IN (%s)) AND", commaSeperatedIds));
        }
        sql.append(" docs.doc_id = revs.doc_id AND current=1");
        if (!includeDeletedDocs) {
            sql.append(" AND deleted=0");
        }
        List<String> args = new ArrayList<String>();
        Object minKey = options.getStartKey();
        Object maxKey = options.getEndKey();
        boolean inclusiveMin = true;
        boolean inclusiveMax = options.isInclusiveEnd();
        if (options.isDescending()) {
            minKey = maxKey;
            maxKey = options.getStartKey();
            inclusiveMin = inclusiveMax;
            inclusiveMax = true;
        }
        if (minKey != null) {
            assert(minKey instanceof String);
            sql.append((inclusiveMin ? " AND docid >= ?" :  " AND docid > ?"));
            args.add((String)minKey);
        }
        if (maxKey != null) {
            assert(maxKey instanceof String);
            sql.append((inclusiveMax ? " AND docid <= ?" :  " AND docid < ?"));
            args.add((String)maxKey);
        }

        sql.append(
                String.format(
                        " ORDER BY docid %s, %s revid DESC LIMIT ? OFFSET ?",
                        (options.isDescending() ? "DESC" : "ASC"),
                        (includeDeletedDocs ? "deleted ASC," : "")
                )
        );

        args.add(Integer.toString(options.getLimit()));
        args.add(Integer.toString(options.getSkip()));

        Cursor cursor = null;
        Map<String, QueryRow> docs = new HashMap<String, QueryRow>();


        try {
            cursor = database.rawQuery(sql.toString(), args.toArray(new String[args.size()]));

            boolean keepGoing = cursor.moveToNext();

            while(keepGoing) {

                long docNumericID = cursor.getLong(0);
                String docId = cursor.getString(1);
                String revId = cursor.getString(2);
                long sequenceNumber = cursor.getLong(3);
                boolean deleted = includeDeletedDocs && cursor.getInt(getDeletedColumnIndex(options))>0;
                Map<String, Object> docContents = null;
                if (options.isIncludeDocs()) {
                    byte[] json = cursor.getBlob(4);
                    docContents = documentPropertiesFromJSON(json, docId, revId, deleted, sequenceNumber, options.getContentOptions());
                }

                // Iterate over following rows with the same doc_id -- these are conflicts.
                // Skip them, but collect their revIDs if the 'conflicts' option is set:
                List<String> conflicts = new ArrayList<String>();
                while (((keepGoing = cursor.moveToNext()) == true) && cursor.getLong(0) == docNumericID) {
                    if (options.getAllDocsMode() == Query.AllDocsMode.SHOW_CONFLICTS || options.getAllDocsMode() == Query.AllDocsMode.ONLY_CONFLICTS) {
                        if (conflicts.isEmpty()) {
                            conflicts.add(revId);
                        }
                        conflicts.add(cursor.getString(2));
                    }
                }

                if (options.getAllDocsMode() == Query.AllDocsMode.ONLY_CONFLICTS && conflicts.isEmpty()) {
                    continue;
                }

                Map<String, Object> value = new HashMap<String, Object>();
                value.put("rev", revId);
                value.put("_conflicts", conflicts);
                if (includeDeletedDocs){
                    value.put("deleted", (deleted ? true : null));
                }
                QueryRow change = new QueryRow(docId, sequenceNumber, docId, value, docContents);
                change.setDatabase(this);
                if (options.getKeys() != null) {
                    docs.put(docId, change);
                } else {
                    rows.add(change);
                }
            }

            if (options.getKeys() != null) {
                for (Object docIdObject : options.getKeys()) {
                    if (docIdObject instanceof String) {
                        String docId = (String) docIdObject;
                        QueryRow change = docs.get(docId);
                        if (change == null) {
                            Map<String, Object> value = new HashMap<String, Object>();
                            long docNumericID = getDocNumericID(docId);
                            if (docNumericID > 0) {
                                boolean deleted;
                                AtomicBoolean outIsDeleted = new AtomicBoolean(false);
                                AtomicBoolean outIsConflict = new AtomicBoolean();
                                String revId = winningRevIDOfDoc(docNumericID, outIsDeleted, outIsConflict);
                                if (outIsDeleted.get()) {
                                    deleted = true;
                                }
                                if (revId != null) {
                                    value.put("rev", revId);
                                    value.put("deleted", true);
                                }
                            }
                            change = new QueryRow((value != null ? docId : null), 0, docId, value, null);
                            change.setDatabase(this);
                        }
                        rows.add(change);
                    }
                }

            }


        } catch (SQLException e) {
            Log.e(Database.TAG, "Error getting all docs", e);
            throw new CouchbaseLiteException("Error getting all docs", e, new Status(Status.INTERNAL_SERVER_ERROR));
        } finally {
            if(cursor != null) {
                cursor.close();
            }
        }

        result.put("rows", rows);
        result.put("total_rows", rows.size());
        result.put("offset", options.getSkip());
        if(updateSeq != 0) {
            result.put("update_seq", updateSeq);
        }

        return result;
    }


    /**
     * Returns the rev ID of the 'winning' revision of this document, and whether it's deleted.
     * @exclude
     */
    @InterfaceAudience.Private
    String winningRevIDOfDoc(long docNumericId, AtomicBoolean outIsDeleted, AtomicBoolean outIsConflict) throws CouchbaseLiteException {

        Cursor cursor = null;
        String sql = "SELECT revid, deleted FROM revs" +
                " WHERE doc_id=? and current=1" +
                " ORDER BY deleted asc, revid desc LIMIT 2";

        String[] args = { Long.toString(docNumericId) };
        String revId = null;

        try {
            cursor = database.rawQuery(sql, args);

            if (cursor.moveToNext()) {
                revId = cursor.getString(0);
                outIsDeleted.set(cursor.getInt(1) > 0);
                // The document is in conflict if there are two+ result rows that are not deletions.
                if(outIsConflict != null) {
                    outIsConflict.set(!outIsDeleted.get() && cursor.moveToNext() && !(cursor.getInt(1) > 0));
                }
            } else {
                outIsDeleted.set(false);
                if(outIsConflict != null) {
                    outIsConflict.set(false);
                }
            }

        } catch (SQLException e) {
            Log.e(Database.TAG, "Error", e);
            throw new CouchbaseLiteException("Error", e, new Status(Status.INTERNAL_SERVER_ERROR));
        } finally {
            if(cursor != null) {
                cursor.close();
            }
        }

        return revId;
    }


    /*************************************************************************************************/
    /*** Database+Attachments                                                                    ***/
    /*************************************************************************************************/

    /**
     * @exclude
     */
    @InterfaceAudience.Private
    void insertAttachmentForSequence(AttachmentInternal attachment, long sequence) throws CouchbaseLiteException {
        insertAttachmentForSequenceWithNameAndType(
                sequence,
                attachment.getName(),
                attachment.getContentType(),
                attachment.getRevpos(),
                attachment.getBlobKey());
    }

    /**
     * @exclude
     */
    @InterfaceAudience.Private
    public void insertAttachmentForSequenceWithNameAndType(InputStream contentStream, long sequence, String name, String contentType, int revpos) throws CouchbaseLiteException {
        assert(sequence > 0);
        assert(name != null);

        BlobKey key = new BlobKey();
        if(!attachments.storeBlobStream(contentStream, key)) {
            throw new CouchbaseLiteException(Status.INTERNAL_SERVER_ERROR);
        }
        insertAttachmentForSequenceWithNameAndType(
                sequence,
                name,
                contentType,
                revpos,
                key);
    }

    /**
     * @exclude
     */
    @InterfaceAudience.Private
    public void insertAttachmentForSequenceWithNameAndType(long sequence, String name, String contentType, int revpos, BlobKey key) throws CouchbaseLiteException {
        try {
            ContentValues args = new ContentValues();
            args.put("sequence", sequence);
            args.put("filename", name);
            if (key != null){
                args.put("key", key.getBytes());
                args.put("length", attachments.getSizeOfBlob(key));
            }
            args.put("type", contentType);
            args.put("revpos", revpos);
            long result = database.insert("attachments", null, args);
            if (result == -1) {
                String msg = "Insert attachment failed (returned -1)";
                Log.e(Database.TAG, msg);
                throw new CouchbaseLiteException(msg, Status.INTERNAL_SERVER_ERROR);
            }

        } catch (SQLException e) {
            Log.e(Database.TAG, "Error inserting attachment", e);
            throw new CouchbaseLiteException(e, Status.INTERNAL_SERVER_ERROR);
        }
    }

    /**
     * @exclude
     */
    @InterfaceAudience.Private
    void installAttachment(AttachmentInternal attachment, Map<String, Object> attachInfo) throws CouchbaseLiteException {
        String digest = (String) attachInfo.get("digest");
        if (digest == null) {
            throw new CouchbaseLiteException(Status.BAD_ATTACHMENT);
        }
        if (pendingAttachmentsByDigest != null && pendingAttachmentsByDigest.containsKey(digest)) {
            BlobStoreWriter writer = pendingAttachmentsByDigest.get(digest);
            try {
                BlobStoreWriter blobStoreWriter = (BlobStoreWriter) writer;
                blobStoreWriter.install();
                attachment.setBlobKey(blobStoreWriter.getBlobKey());
                attachment.setLength(blobStoreWriter.getLength());
            } catch (Exception e) {
                throw new CouchbaseLiteException(e, Status.STATUS_ATTACHMENT_ERROR);
            }
        }
    }

    /**
     * @exclude
     */
    @InterfaceAudience.Private
    private Map<String, BlobStoreWriter> getPendingAttachmentsByDigest() {
        if (pendingAttachmentsByDigest == null) {
            pendingAttachmentsByDigest = new HashMap<String, BlobStoreWriter>();
        }
        return pendingAttachmentsByDigest;
    }

    /**
     * @exclude
     */
    @InterfaceAudience.Private
    public void copyAttachmentNamedFromSequenceToSequence(String name, long fromSeq, long toSeq) throws CouchbaseLiteException {
        assert(name != null);
        assert(toSeq > 0);
        if(fromSeq < 0) {
            throw new CouchbaseLiteException(Status.NOT_FOUND);
        }

        Cursor cursor = null;

        String[] args = { Long.toString(toSeq), name, Long.toString(fromSeq), name };
        try {
            database.execSQL("INSERT INTO attachments (sequence, filename, key, type, length, revpos) " +
                    "SELECT ?, ?, key, type, length, revpos FROM attachments " +
                    "WHERE sequence=? AND filename=?", args);
            cursor = database.rawQuery("SELECT changes()", null);
            cursor.moveToNext();
            int rowsUpdated = cursor.getInt(0);
            if(rowsUpdated == 0) {
                // Oops. This means a glitch in our attachment-management or pull code,
                // or else a bug in the upstream server.
                Log.w(Database.TAG, "Can't find inherited attachment %s from seq# %s to copy to %s", name, fromSeq, toSeq);
                throw new CouchbaseLiteException(Status.NOT_FOUND);
            }
            else {
                return;
            }
        } catch (SQLException e) {
            Log.e(Database.TAG, "Error copying attachment", e);
            throw new CouchbaseLiteException(Status.INTERNAL_SERVER_ERROR);
        } finally {
            if(cursor != null) {
                cursor.close();
            }
        }
    }

    /**
     * Returns the content and MIME type of an attachment
     * @exclude
     */
    @InterfaceAudience.Private
    public Attachment getAttachmentForSequence(long sequence, String filename) throws CouchbaseLiteException {
        assert(sequence > 0);
        assert(filename != null);

        Cursor cursor = null;

        String[] args = { Long.toString(sequence), filename };
        try {
            cursor = database.rawQuery("SELECT key, type FROM attachments WHERE sequence=? AND filename=?", args);

            if(!cursor.moveToNext()) {
                throw new CouchbaseLiteException(Status.NOT_FOUND);
            }

            byte[] keyData = cursor.getBlob(0);
            //TODO add checks on key here? (ios version)
            BlobKey key = new BlobKey(keyData);
            InputStream contentStream = attachments.blobStreamForKey(key);
            if(contentStream == null) {
                Log.e(Database.TAG, "Failed to load attachment");
                throw new CouchbaseLiteException(Status.INTERNAL_SERVER_ERROR);
            }
            else {
                Attachment result = new Attachment(contentStream, cursor.getString(1));
                result.setGZipped(attachments.isGZipped(key));
                return result;
            }

        } catch (SQLException e) {
            throw new CouchbaseLiteException(Status.INTERNAL_SERVER_ERROR);
        } finally {
            if(cursor != null) {
                cursor.close();
            }
        }

    }

    /**
     * Returns the location of an attachment's file in the blob store.
     * @exclude
     */
    @InterfaceAudience.Private
    String getAttachmentPathForSequence(long sequence, String filename) throws CouchbaseLiteException {

        assert(sequence > 0);
        assert(filename != null);
        Cursor cursor = null;
        String filePath = null;

        String args[] = { Long.toString(sequence), filename };
        try {
            cursor = database.rawQuery("SELECT key, type, encoding FROM attachments WHERE sequence=? AND filename=?", args);

            if(!cursor.moveToNext()) {
                throw new CouchbaseLiteException(Status.NOT_FOUND);
            }

            byte[] keyData = cursor.getBlob(0);
            BlobKey key = new BlobKey(keyData);
            filePath = getAttachments().pathForKey(key);
            return filePath;

        } catch (SQLException e) {
            throw new CouchbaseLiteException(Status.INTERNAL_SERVER_ERROR);
        } finally {
            if(cursor != null) {
                cursor.close();
            }
        }
    }


    public boolean sequenceHasAttachments(long sequence) {

        Cursor cursor = null;

        String args[] = { Long.toString(sequence) };
        try {
            cursor = database.rawQuery("SELECT 1 FROM attachments WHERE sequence=? LIMIT 1", args);

            if(cursor.moveToNext()) {
                return true;
            } else {
                return false;
            }
        } catch (SQLException e) {
            Log.e(Database.TAG, "Error getting attachments for sequence", e);
            return false;
        } finally {
            if(cursor != null) {
                cursor.close();
            }
        }
    }


    /**
     * Constructs an "_attachments" dictionary for a revision, to be inserted in its JSON body.
     * @exclude
     */
    @InterfaceAudience.Private
    public Map<String,Object> getAttachmentsDictForSequenceWithContent(long sequence, EnumSet<TDContentOptions> contentOptions) {
        assert(sequence > 0);

        Cursor cursor = null;

        String args[] = { Long.toString(sequence) };
        try {
            cursor = database.rawQuery("SELECT filename, key, type, length, revpos FROM attachments WHERE sequence=?", args);

            if(!cursor.moveToNext()) {
                return null;
            }

            Map<String, Object> result = new HashMap<String, Object>();

            while(!cursor.isAfterLast()) {

                boolean dataSuppressed = false;
                int length = cursor.getInt(3);

                byte[] keyData = cursor.getBlob(1);
                BlobKey key = new BlobKey(keyData);
                String digestString = "sha1-" + Base64.encodeBytes(keyData);
                String dataBase64 = null;
                if(contentOptions.contains(TDContentOptions.TDIncludeAttachments)) {
                    if (contentOptions.contains(TDContentOptions.TDBigAttachmentsFollow) &&
                            length >= Database.kBigAttachmentLength) {
                        dataSuppressed = true;
                    }
                    else {
                        byte[] data = attachments.blobForKey(key);

                        if(data != null) {
                            dataBase64 = Base64.encodeBytes(data);  // <-- very expensive
                        }
                        else {
                            Log.w(Database.TAG, "Error loading attachment.  Sequence: %s", sequence);
                        }

                    }

                }

                Map<String, Object> attachment = new HashMap<String, Object>();



                if(!(dataBase64 != null || dataSuppressed)) {
                    attachment.put("stub", true);
                }

                if(dataBase64 != null) {
                    attachment.put("data", dataBase64);
                }

                if (dataSuppressed == true) {
                    attachment.put("follows", true);
                }

                attachment.put("digest", digestString);
                String contentType = cursor.getString(2);
                attachment.put("content_type", contentType);
                attachment.put("length", length);
                attachment.put("revpos", cursor.getInt(4));

                String filename = cursor.getString(0);
                result.put(filename, attachment);

                cursor.moveToNext();
            }

            return result;

        } catch (SQLException e) {
            Log.e(Database.TAG, "Error getting attachments for sequence", e);
            return null;
        } finally {
            if(cursor != null) {
                cursor.close();
            }
        }
    }

    @InterfaceAudience.Private
    public URL fileForAttachmentDict(Map<String,Object> attachmentDict) {
        String digest = (String)attachmentDict.get("digest");
        if (digest == null) {
            return null;
        }
        String path = null;
        Object pending = pendingAttachmentsByDigest.get(digest);
        if (pending != null) {
            if (pending instanceof BlobStoreWriter) {
                path = ((BlobStoreWriter) pending).getFilePath();
            } else {
                BlobKey key = new BlobKey((byte[])pending);
                path = attachments.pathForKey(key);
            }
        } else {
            // If it's an installed attachment, ask the blob-store for it:
            BlobKey key = new BlobKey(digest);
            path = attachments.pathForKey(key);
        }

        URL retval = null;
        try {
            retval = new File(path).toURI().toURL();
        } catch (MalformedURLException e) {
            //NOOP: retval will be null
        }
        return retval;
    }


    /**
     * Modifies a RevisionInternal's body by changing all attachments with revpos < minRevPos into stubs.
     *
     * @exclude
     * @param rev
     * @param minRevPos
     */
    @InterfaceAudience.Private
    public void stubOutAttachmentsIn(RevisionInternal rev, int minRevPos)
    {
        if (minRevPos <= 1) {
            return;
        }
        Map<String, Object> properties = (Map<String,Object>)rev.getProperties();
        Map<String, Object> attachments = null;
        if(properties != null) {
            attachments = (Map<String,Object>)properties.get("_attachments");
        }
        Map<String, Object> editedProperties = null;
        Map<String, Object> editedAttachments = null;
        for (String name : attachments.keySet()) {
            Map<String,Object> attachment = (Map<String,Object>)attachments.get(name);
            int revPos = (Integer) attachment.get("revpos");
            Object stub = attachment.get("stub");
            if (revPos > 0 && revPos < minRevPos && (stub == null)) {
                // Strip this attachment's body. First make its dictionary mutable:
                if (editedProperties == null) {
                    editedProperties = new HashMap<String,Object>(properties);
                    editedAttachments = new HashMap<String,Object>(attachments);
                    editedProperties.put("_attachments", editedAttachments);
                }
                // ...then remove the 'data' and 'follows' key:
                Map<String,Object> editedAttachment = new HashMap<String,Object>(attachment);
                editedAttachment.remove("data");
                editedAttachment.remove("follows");
                editedAttachment.put("stub", true);
                editedAttachments.put(name,editedAttachment);
                Log.v(Database.TAG, "Stubbed out attachment.  minRevPos: %s rev: %s name: %s revpos: %s", minRevPos, rev, name, revPos);
            }
        }
        if (editedProperties != null)
            rev.setProperties(editedProperties);
    }

    /**
     * @exclude
     */
    @InterfaceAudience.Private
    void stubOutAttachmentsInRevision(final Map<String, AttachmentInternal> attachments, final RevisionInternal rev) {

        rev.mutateAttachments(new CollectionUtils.Functor<Map<String, Object>, Map<String, Object>>() {
            public Map<String, Object> invoke(Map<String, Object> attachment) {
                if (attachment.containsKey("follows") || attachment.containsKey("data")) {
                    Map<String, Object> editedAttachment = new HashMap<String, Object>(attachment);
                    editedAttachment.remove("follows");
                    editedAttachment.remove("data");
                    editedAttachment.put("stub",true);
                    if(!editedAttachment.containsKey("revpos")) {
                        editedAttachment.put("revpos",rev.getGeneration());
                    }

                    AttachmentInternal attachmentObject = attachments.get(name);
                    if(attachmentObject != null) {
                        editedAttachment.put("length",attachmentObject.getLength());
                        editedAttachment.put("digest", attachmentObject.getBlobKey().base64Digest());
                    }
                    attachment = editedAttachment;
                }
                return attachment;
            }
        });

    }

    // Replaces attachment data whose revpos is < minRevPos with stubs.
    // If attachmentsFollow==YES, replaces data with "follows" key.
    public static void stubOutAttachmentsInRevBeforeRevPos(final RevisionInternal rev, final int minRevPos, final boolean attachmentsFollow) {
        if (minRevPos <= 1 && !attachmentsFollow) {
            return;
        }

        rev.mutateAttachments(new CollectionUtils.Functor<Map<String,Object>,Map<String,Object>>() {
            public Map<String, Object> invoke(Map<String, Object> attachment) {
                int revPos = 0;
                if (attachment.get("revpos") != null) {
                    revPos = (Integer)attachment.get("revpos");
                }

                boolean includeAttachment = (revPos == 0 || revPos >= minRevPos);
                boolean stubItOut = !includeAttachment && (attachment.get("stub") == null || (Boolean)attachment.get("stub") == false);
                boolean addFollows = includeAttachment && attachmentsFollow && (attachment.get("follows") == null || (Boolean)attachment.get("follows") == false);

                if (!stubItOut && !addFollows) {
                    return attachment;  // no change
                }

                // Need to modify attachment entry:
                Map<String, Object> editedAttachment = new HashMap<String, Object>(attachment);
                editedAttachment.remove("data");
                if (stubItOut) {
                    // ...then remove the 'data' and 'follows' key:
                    editedAttachment.remove("follows");
                    editedAttachment.put("stub",true);
                    Log.v(Log.TAG_SYNC, "Stubbed out attachment %s: revpos %d < %d", rev, revPos, minRevPos);
                } else if (addFollows) {
                    editedAttachment.remove("stub");
                    editedAttachment.put("follows",true);
                    Log.v(Log.TAG_SYNC, "Added 'follows' for attachment %s: revpos %d >= %d",rev, revPos, minRevPos);
                }
                return editedAttachment;
            }
        });
    }

    // Replaces the "follows" key with the real attachment data in all attachments to 'doc'.
    public boolean inlineFollowingAttachmentsIn(RevisionInternal rev) {

        return rev.mutateAttachments(new CollectionUtils.Functor<Map<String, Object>, Map<String, Object>>() {
            public Map<String, Object> invoke(Map<String, Object> attachment) {
                if (!attachment.containsKey("follows")) {
                    return attachment;
                }
                URL fileURL = fileForAttachmentDict(attachment);
                byte[] fileData = null;
                try {
                    InputStream is = fileURL.openStream();
                    ByteArrayOutputStream os = new ByteArrayOutputStream();
                    StreamUtils.copyStream(is,os);
                    fileData = os.toByteArray();
                } catch (IOException e) {
                    Log.e(Log.TAG_SYNC,"could not retrieve attachment data: %S",e);
                    return null;
                }

                Map<String, Object> editedAttachment = new HashMap<String, Object>(attachment);
                editedAttachment.remove("follows");
                editedAttachment.put("data",Base64.encodeBytes(fileData));
                return editedAttachment;
            }
        });
    }


    /**
     * Given a newly-added revision, adds the necessary attachment rows to the sqliteDb and
     * stores inline attachments into the blob store.
     * @exclude
     */
    @InterfaceAudience.Private
    void processAttachmentsForRevision(Map<String, AttachmentInternal> attachments, RevisionInternal rev, long parentSequence) throws CouchbaseLiteException {

        assert(rev != null);
        long newSequence = rev.getSequence();
        assert(newSequence > parentSequence);
        int generation = rev.getGeneration();
        assert(generation > 0);

        // If there are no attachments in the new rev, there's nothing to do:
        Map<String,Object> revAttachments = null;
        Map<String,Object> properties = (Map<String,Object>)rev.getProperties();
        if(properties != null) {
            revAttachments = (Map<String,Object>)properties.get("_attachments");
        }
        if(revAttachments == null || revAttachments.size() == 0 || rev.isDeleted()) {
            return;
        }

        for (String name : revAttachments.keySet()) {
            AttachmentInternal attachment = attachments.get(name);
            if (attachment != null) {
                // Determine the revpos, i.e. generation # this was added in. Usually this is
                // implicit, but a rev being pulled in replication will have it set already.
                if (attachment.getRevpos() == 0) {
                    attachment.setRevpos(generation);
                }
                else if (attachment.getRevpos() > generation) {
                    Log.w(Database.TAG, "Attachment %s %s has unexpected revpos %s, setting to %s", rev, name, attachment.getRevpos(), generation);
                    attachment.setRevpos(generation);
                }
                // Finally insert the attachment:
                insertAttachmentForSequence(attachment, newSequence);

            }
            else {
                // It's just a stub, so copy the previous revision's attachment entry:
                //? Should I enforce that the type and digest (if any) match?
                copyAttachmentNamedFromSequenceToSequence(name, parentSequence, newSequence);
            }

        }

    }


    /**
     * Updates or deletes an attachment, creating a new document revision in the process.
     * Used by the PUT / DELETE methods called on attachment URLs.
     * @exclude
     */
    @InterfaceAudience.Private
    public RevisionInternal updateAttachment(String filename, BlobStoreWriter body, String contentType, AttachmentInternal.AttachmentEncoding encoding, String docID, String oldRevID) throws CouchbaseLiteException {

        boolean isSuccessful = false;

        if(filename == null || filename.length() == 0 || (body != null && contentType == null) || (oldRevID != null && docID == null) || (body != null && docID == null)) {
            throw new CouchbaseLiteException(Status.BAD_REQUEST);
        }

        beginTransaction();
        try {
            RevisionInternal oldRev = new RevisionInternal(docID, oldRevID, false, this);
            if(oldRevID != null) {

                // Load existing revision if this is a replacement:
                try {
                    loadRevisionBody(oldRev, EnumSet.noneOf(TDContentOptions.class));
                } catch (CouchbaseLiteException e) {
                    if (e.getCBLStatus().getCode() == Status.NOT_FOUND && existsDocumentWithIDAndRev(docID, null) ) {
                        throw new CouchbaseLiteException(Status.CONFLICT);
                    }
                }

            } else {
                // If this creates a new doc, it needs a body:
                oldRev.setBody(new Body(new HashMap<String,Object>()));
            }

            // Update the _attachments dictionary:
            Map<String, Object> oldRevProps = oldRev.getProperties();
            Map<String,Object> attachments = null;
            if (oldRevProps != null) {
                attachments = (Map<String, Object>) oldRevProps.get("_attachments");
            }

            if (attachments == null)
                attachments = new HashMap<String, Object>();

            if (body != null) {
                BlobKey key = body.getBlobKey();
                String digest = key.base64Digest();

                Map<String, BlobStoreWriter> blobsByDigest = new HashMap<String, BlobStoreWriter>();
                blobsByDigest.put(digest,body);
                rememberAttachmentWritersForDigests(blobsByDigest);

                String encodingName = (encoding == AttachmentInternal.AttachmentEncoding.AttachmentEncodingGZIP) ? "gzip" : null;
                Map<String,Object> dict = new HashMap<String, Object>();

                dict.put("digest", digest);
                dict.put("length", body.getLength());
                dict.put("follows", true);
                dict.put("content_type", contentType);
                dict.put("encoding", encodingName);

                attachments.put(filename, dict);
            } else {
                if (oldRevID != null && !attachments.containsKey(filename) ) {
                    throw new CouchbaseLiteException(Status.NOT_FOUND);
                }
                attachments.remove(filename);
            }

            Map<String, Object> properties = oldRev.getProperties();
            properties.put("_attachments",attachments);
            oldRev.setProperties(properties);


            // Create a new revision:
            Status putStatus = new Status();
            RevisionInternal newRev = putRevision(oldRev, oldRevID, false, putStatus);

            isSuccessful = true;
            return newRev;

        } catch(SQLException e) {
            Log.e(TAG, "Error updating attachment", e);
            throw new CouchbaseLiteException(new Status(Status.INTERNAL_SERVER_ERROR));
        } finally {
            endTransaction(isSuccessful);
        }

    }

    /**
     * @exclude
     */
    @InterfaceAudience.Private
    public void rememberAttachmentWritersForDigests(Map<String, BlobStoreWriter> blobsByDigest) {

        getPendingAttachmentsByDigest().putAll(blobsByDigest);
    }

    /**
     * @exclude
     */
    @InterfaceAudience.Private
    void rememberAttachmentWriter(BlobStoreWriter writer) {
        getPendingAttachmentsByDigest().put(writer.mD5DigestString(), writer);
    }


     /**
      * Deletes obsolete attachments from the sqliteDb and blob store.
      * @exclude
      */
     @InterfaceAudience.Private
    public Status garbageCollectAttachments() {
        // First delete attachment rows for already-cleared revisions:
        // OPT: Could start after last sequence# we GC'd up to

        try {
            database.execSQL("DELETE FROM attachments WHERE sequence IN " +
                    "(SELECT sequence from revs WHERE json IS null)");
        }
        catch(SQLException e) {
            Log.e(Database.TAG, "Error deleting attachments", e);
        }

        // Now collect all remaining attachment IDs and tell the store to delete all but these:
        Cursor cursor = null;
        try {
            cursor = database.rawQuery("SELECT DISTINCT key FROM attachments", null);

            cursor.moveToNext();
            List<BlobKey> allKeys = new ArrayList<BlobKey>();
            while(!cursor.isAfterLast()) {
                BlobKey key = new BlobKey(cursor.getBlob(0));
                allKeys.add(key);
                cursor.moveToNext();
            }

            int numDeleted = attachments.deleteBlobsExceptWithKeys(allKeys);
            if(numDeleted < 0) {
                return new Status(Status.INTERNAL_SERVER_ERROR);
            }

            Log.v(Database.TAG, "Deleted %d attachments", numDeleted);

            return new Status(Status.OK);
        } catch (SQLException e) {
            Log.e(Database.TAG, "Error finding attachment keys in use", e);
            return new Status(Status.INTERNAL_SERVER_ERROR);
        } finally {
            if(cursor != null) {
                cursor.close();
            }
        }
    }

    /*************************************************************************************************/
    /*** Database+Insertion                                                                      ***/
    /*************************************************************************************************/

    /** DOCUMENT & REV IDS: **/

    /**
     * @exclude
     */
    @InterfaceAudience.Private
    public static boolean isValidDocumentId(String id) {
        // http://wiki.apache.org/couchdb/HTTP_Document_API#Documents
        if(id == null || id.length() == 0) {
            return false;
        }
        if(id.charAt(0) == '_') {
            return  (id.startsWith("_design/"));
        }
        return true;
        // "_local/*" is not a valid document ID. Local docs have their own API and shouldn't get here.
    }

    /**
     * @exclude
     */
    @InterfaceAudience.Private
    public static String generateDocumentId() {
        return Misc.TDCreateUUID();
    }

    /**
     * @exclude
     */
    @InterfaceAudience.Private
    public String generateIDForRevision(RevisionInternal rev, byte[] json, Map<String, AttachmentInternal> attachments, String previousRevisionId) {

        MessageDigest md5Digest;

        // Revision IDs have a generation count, a hyphen, and a UUID.

        int generation = 0;
        if(previousRevisionId != null) {
            generation = RevisionInternal.generationFromRevID(previousRevisionId);
            if(generation == 0) {
                return null;
            }
        }

        // Generate a digest for this revision based on the previous revision ID, document JSON,
        // and attachment digests. This doesn't need to be secure; we just need to ensure that this
        // code consistently generates the same ID given equivalent revisions.

        try {
            md5Digest = MessageDigest.getInstance("MD5");
        } catch (NoSuchAlgorithmException e) {
            throw new RuntimeException(e);
        }

        int length = 0;
        if (previousRevisionId != null) {
            byte[] prevIDUTF8 = previousRevisionId.getBytes(Charset.forName("UTF-8"));
            length = prevIDUTF8.length;
        }
        if (length > 0xFF) {
            return null;
        }
        byte lengthByte = (byte) (length & 0xFF);
        byte[] lengthBytes = new byte[] { lengthByte };

        md5Digest.update(lengthBytes);

        int isDeleted = ((rev.isDeleted() != false) ? 1 : 0);
        byte[] deletedByte = new byte[] { (byte) isDeleted };
        md5Digest.update(deletedByte);

        List<String> attachmentKeys = new ArrayList<String>(attachments.keySet());
        Collections.sort(attachmentKeys);
        for (String key : attachmentKeys) {
            AttachmentInternal attachment = attachments.get(key);
            md5Digest.update(attachment.getBlobKey().getBytes());
        }

        if (json != null) {
            md5Digest.update(json);
        }
        byte[] md5DigestResult = md5Digest.digest();

        String digestAsHex = Utils.bytesToHex(md5DigestResult);

        int generationIncremented = generation + 1;
        return String.format("%d-%s", generationIncremented, digestAsHex).toLowerCase();

    }

    /**
     * @exclude
     */
    @InterfaceAudience.Private
    public long insertDocumentID(String docId) {
        long rowId = -1;
        try {
            ContentValues args = new ContentValues();
            args.put("docid", docId);
            rowId = database.insert("docs", null, args);
        } catch (Exception e) {
            Log.e(Database.TAG, "Error inserting document id", e);
        }
        return rowId;
    }

    /**
     * @exclude
     */
    @InterfaceAudience.Private
    public long getOrInsertDocNumericID(String docId) {
        long docNumericId = getDocNumericID(docId);
        if(docNumericId == 0) {
            docNumericId = insertDocumentID(docId);
        }
        return docNumericId;
    }

    /**
     * Parses the _revisions dict from a document into an array of revision ID strings
     * @exclude
     */
    @InterfaceAudience.Private
    public static List<String> parseCouchDBRevisionHistory(Map<String,Object> docProperties) {
        Map<String,Object> revisions = (Map<String,Object>)docProperties.get("_revisions");
        if(revisions == null) {
            return new ArrayList<String>();
        }
        List<String> revIDs = new ArrayList<String>((List<String>)revisions.get("ids"));
        if (revIDs == null || revIDs.isEmpty()) {
            return new ArrayList<String>();
        }
        Integer start = (Integer)revisions.get("start");
        if(start != null) {
            for(int i=0; i < revIDs.size(); i++) {
                String revID = revIDs.get(i);
                revIDs.set(i, Integer.toString(start--) + "-" + revID);
            }
        }
        return revIDs;
    }

    /** INSERTION: **/

    /**
     * @exclude
     */
    @InterfaceAudience.Private
    public byte[] encodeDocumentJSON(RevisionInternal rev) {

        Map<String,Object> origProps = rev.getProperties();
        if(origProps == null) {
            return null;
        }

        List<String> specialKeysToLeave = Arrays.asList(
                "_removed",
                "_replication_id",
                "_replication_state",
                "_replication_state_time");

        // Don't allow any "_"-prefixed keys. Known ones we'll ignore, unknown ones are an error.
        Map<String,Object> properties = new HashMap<String,Object>(origProps.size());
        for (String key : origProps.keySet()) {
            boolean shouldAdd = false;
            if(key.startsWith("_")) {
                if(!KNOWN_SPECIAL_KEYS.contains(key)) {
                    Log.e(TAG, "Database: Invalid top-level key '%s' in document to be inserted", key);
                    return null;
                }
                if (specialKeysToLeave.contains(key)) {
                    shouldAdd = true;
                }
            } else {
                shouldAdd = true;
            }
            if (shouldAdd) {
                properties.put(key, origProps.get(key));
            }
        }

        byte[] json = null;
        try {
            json = Manager.getObjectMapper().writeValueAsBytes(properties);
        } catch (Exception e) {
            Log.e(Database.TAG, "Error serializing " + rev + " to JSON", e);
        }
        return json;
    }


    @InterfaceAudience.Private
    private void postChangeNotifications() {
        // This is a 'while' instead of an 'if' because when we finish posting notifications, there
        // might be new ones that have arrived as a result of notification handlers making document
        // changes of their own (the replicator manager will do this.) So we need to check again.
        while (transactionLevel == 0 && isOpen() && !postingChangeNotifications
                && changesToNotify.size() > 0)
        {

            try {
                postingChangeNotifications = true; // Disallow re-entrant calls

                List<DocumentChange> outgoingChanges = new ArrayList<DocumentChange>();
                outgoingChanges.addAll(changesToNotify);
                changesToNotify.clear();

                // TODO: change this to match iOS and call cachedDocumentWithID
                /*
                BOOL external = NO;
                for (CBLDatabaseChange* change in changes) {
                    // Notify the corresponding instantiated CBLDocument object (if any):
                    [[self _cachedDocumentWithID: change.documentID] revisionAdded: change];
                    if (change.source != nil)
                        external = YES;
                }
                */

                boolean isExternal = false;
                for (DocumentChange change: outgoingChanges) {
                    Document document = getDocument(change.getDocumentId());
                    document.revisionAdded(change);
                    if (change.getSourceUrl() != null) {
                        isExternal = true;
                    }
                }

                ChangeEvent changeEvent = new ChangeEvent(this, isExternal, outgoingChanges);

                for (ChangeListener changeListener : changeListeners) {
                    changeListener.changed(changeEvent);
                }

            } catch (Exception e) {
                Log.e(Database.TAG, this + " got exception posting change notifications", e);
            } finally {
                postingChangeNotifications = false;
            }

        }


    }

    private void notifyChange(DocumentChange documentChange) {
        if (changesToNotify == null) {
            changesToNotify = new ArrayList<DocumentChange>();
        }
        changesToNotify.add(documentChange);

        postChangeNotifications();
    }

    private void notifyChanges(List<DocumentChange> documentChanges) {
        if (changesToNotify == null) {
            changesToNotify = new ArrayList<DocumentChange>();
        }
        changesToNotify.addAll(documentChanges);
        postChangeNotifications();
    }

    /**
     * @exclude
     */
    @InterfaceAudience.Private
    public void notifyChange(RevisionInternal rev, RevisionInternal winningRev, URL source, boolean inConflict) {

        DocumentChange change = new DocumentChange(
                rev,
                winningRev,
                inConflict,
                source);

        notifyChange(change);


    }

    /**
     * @exclude
     */
    @InterfaceAudience.Private
    public long insertRevision(RevisionInternal rev, long docNumericID, long parentSequence, boolean current, boolean hasAttachments, byte[] data) {
        long rowId = 0;
        try {
            ContentValues args = new ContentValues();
            args.put("doc_id", docNumericID);
            args.put("revid", rev.getRevId());
            if(parentSequence != 0) {
                args.put("parent", parentSequence);
            }
            args.put("current", current);
            args.put("deleted", rev.isDeleted());
            args.put("no_attachments",!hasAttachments);
            args.put("json", data);
            rowId = database.insert("revs", null, args);
            rev.setSequence(rowId);
        } catch (Exception e) {
            Log.e(Database.TAG, "Error inserting revision", e);
        }
        return rowId;
    }

    /**
     * @exclude
     */
    @InterfaceAudience.Private
    public RevisionInternal putRevision(RevisionInternal rev, String prevRevId, Status resultStatus) throws CouchbaseLiteException {
        return putRevision(rev, prevRevId, false, resultStatus);
    }

    /**
     * @exclude
     */
    @InterfaceAudience.Private
    public RevisionInternal putRevision(RevisionInternal rev, String prevRevId,  boolean allowConflict) throws CouchbaseLiteException {
        Status ignoredStatus = new Status();
        return putRevision(rev, prevRevId, allowConflict, ignoredStatus);
    }


    /**
     * Stores a new (or initial) revision of a document.
     *
     * This is what's invoked by a PUT or POST. As with those, the previous revision ID must be supplied when necessary and the call will fail if it doesn't match.
     *
     * @param oldRev The revision to add. If the docID is null, a new UUID will be assigned. Its revID must be null. It must have a JSON body.
     * @param prevRevId The ID of the revision to replace (same as the "?rev=" parameter to a PUT), or null if this is a new document.
     * @param allowConflict If false, an error status 409 will be returned if the insertion would create a conflict, i.e. if the previous revision already has a child.
     * @param resultStatus On return, an HTTP status code indicating success or failure.
     * @return A new RevisionInternal with the docID, revID and sequence filled in (but no body).
     * @exclude
     */
    @SuppressWarnings("unchecked")
    @InterfaceAudience.Private
    public RevisionInternal putRevision(RevisionInternal oldRev, String prevRevId, boolean allowConflict, Status resultStatus) throws CouchbaseLiteException {
        // prevRevId is the rev ID being replaced, or nil if an insert
        String docId = oldRev.getDocId();
        boolean deleted = oldRev.isDeleted();
        if((oldRev == null) || ((prevRevId != null) && (docId == null)) || (deleted && (docId == null))
                || ((docId != null) && !isValidDocumentId(docId))) {
            throw new CouchbaseLiteException(Status.BAD_REQUEST);
        }

        beginTransaction();
        Cursor cursor = null;
        boolean inConflict = false;
        RevisionInternal winningRev = null;
        RevisionInternal newRev = null;

        //// PART I: In which are performed lookups and validations prior to the insert...

        long docNumericID = (docId != null) ? getDocNumericID(docId) : 0;
        long parentSequence = 0;
        AtomicBoolean oldWinnerWasDeletion = new AtomicBoolean(false);
        AtomicBoolean wasConflicted = new AtomicBoolean(false);
        String oldWinningRevID = null;

        try {
            if (docNumericID > 0) {
                try {
                    oldWinningRevID = winningRevIDOfDoc(docNumericID, oldWinnerWasDeletion, wasConflicted);

                } catch (Exception e) {
                    e.printStackTrace();
                }

            }

            if(prevRevId != null) {
                // Replacing: make sure given prevRevID is current & find its sequence number:
                if(docNumericID <= 0) {
                    String msg = String.format("No existing revision found with doc id: %s", docId);
                    throw new CouchbaseLiteException(msg ,Status.NOT_FOUND);
                }

                parentSequence = getSequenceOfDocument(docNumericID, prevRevId, !allowConflict);

                if(parentSequence == 0) {
                    // Not found: either a 404 or a 409, depending on whether there is any current revision
                    if(!allowConflict && existsDocumentWithIDAndRev(docId, null)) {
                        String msg = String.format("Conflicts not allowed and there is already an existing doc with id: %s", docId);
                        throw new CouchbaseLiteException(msg, Status.CONFLICT);
                    }
                    else {
                        String msg = String.format("No existing revision found with doc id: %s", docId);
                        throw new CouchbaseLiteException(msg, Status.NOT_FOUND);
                    }
                }

                if(validations != null && validations.size() > 0) {
                    // Fetch the previous revision and validate the new one against it:
                    RevisionInternal fakeNewRev = oldRev.copyWithDocID(oldRev.getDocId(), null);
                    RevisionInternal prevRev = new RevisionInternal(docId, prevRevId, false, this);
                    validateRevision(fakeNewRev, prevRev,prevRevId);
                }

            }
            else {
                // Inserting first revision.
                if(deleted && (docId != null)) {
                    // Didn't specify a revision to delete: 404 or a 409, depending
                    if(existsDocumentWithIDAndRev(docId, null)) {
                        throw new CouchbaseLiteException(Status.CONFLICT);
                    }
                    else {
                        throw new CouchbaseLiteException(Status.NOT_FOUND);
                    }
                }

                // Validate:
                validateRevision(oldRev, null, null);

                if(docId != null) {
                    // Inserting first revision, with docID given (PUT):
                    if(docNumericID <= 0) {
                        // Doc doesn't exist at all; create it:
                        docNumericID = insertDocumentID(docId);
                        if(docNumericID <= 0) {
                            return null;
                        }
                    } else {

                        // Doc ID exists; check whether current winning revision is deleted:
                        if (oldWinnerWasDeletion.get() == true) {
                            prevRevId = oldWinningRevID;
                            parentSequence = getSequenceOfDocument(docNumericID, prevRevId, false);

                        } else if (oldWinningRevID != null) {
                            // The current winning revision is not deleted, so this is a conflict
                            throw new CouchbaseLiteException(Status.CONFLICT);
                        }

                    }
                }
                else {
                    // Inserting first revision, with no docID given (POST): generate a unique docID:
                    docId = Database.generateDocumentId();
                    docNumericID = insertDocumentID(docId);
                    if(docNumericID <= 0) {
                        return null;
                    }
                }
            }

            // There may be a conflict if (a) the document was already in conflict, or
            // (b) a conflict is created by adding a non-deletion child of a non-winning rev.
            inConflict = wasConflicted.get() ||
                    (!deleted &&
                            prevRevId != null &&
                            oldWinningRevID != null &&
                            !prevRevId.equals(oldWinningRevID));


            //// PART II: In which we prepare for insertion...

            // Get the attachments:
            Map<String, AttachmentInternal> attachments = getAttachmentsFromRevision(oldRev);

            // Bump the revID and update the JSON:
            byte[] json = null;
            if(oldRev.getProperties() != null && oldRev.getProperties().size() > 0) {
                json = encodeDocumentJSON(oldRev);
                if(json == null) {
                    // bad or missing json
                    throw new CouchbaseLiteException(Status.BAD_REQUEST);
                }

                if(json.length == 2 && json[0] == '{' && json[1] == '}') {
                    json = null;
                }

            }

            String newRevId = generateIDForRevision(oldRev, json, attachments, prevRevId);
            newRev = oldRev.copyWithDocID(docId, newRevId);
            stubOutAttachmentsInRevision(attachments, newRev);

            // Don't store a SQL null in the 'json' column -- I reserve it to mean that the revision data
            // is missing due to compaction or replication.
            // Instead, store an empty zero-length blob.
            if(json == null)
                json = new byte[0];

            //// PART III: In which the actual insertion finally takes place:
            // Now insert the rev itself:
            long newSequence = insertRevision(newRev, docNumericID, parentSequence, true, (attachments != null), json);
            if(newSequence <= 0) {
                return null;
            }

            // Make replaced rev non-current:
            try {
                ContentValues args = new ContentValues();
                args.put("current", 0);
                database.update("revs", args, "sequence=?", new String[] {String.valueOf(parentSequence)});
            } catch (SQLException e) {
                Log.e(Database.TAG, "Error setting parent rev non-current", e);
                throw new CouchbaseLiteException(Status.INTERNAL_SERVER_ERROR);
            }


            // Store any attachments:
            if(attachments != null) {
                processAttachmentsForRevision(attachments, newRev, parentSequence);
            }


            // Figure out what the new winning rev ID is:
            winningRev = winner(docNumericID, oldWinningRevID, oldWinnerWasDeletion.get(), newRev);

            // Success!
            if(deleted) {
                resultStatus.setCode(Status.OK);
            }
            else {
                resultStatus.setCode(Status.CREATED);
            }

        } catch (SQLException e1) {
            Log.e(Database.TAG, "Error putting revision", e1);
            return null;
        } finally {
            if(cursor != null) {
                cursor.close();
            }
            endTransaction(resultStatus.isSuccessful());
        }

        //// EPILOGUE: A change notification is sent...
        notifyChange(newRev, winningRev, null, inConflict);
        return newRev;
    }

    /**
     * @exclude
     */
    @InterfaceAudience.Private
    RevisionInternal winner(long docNumericID,
                            String oldWinningRevID,
                            boolean oldWinnerWasDeletion,
                            RevisionInternal newRev) throws CouchbaseLiteException {


        if (oldWinningRevID == null) {
            return newRev;
        }
        String newRevID = newRev.getRevId();
        if (!newRev.isDeleted()) {
            if (oldWinnerWasDeletion ||
                    RevisionInternal.CBLCompareRevIDs(newRevID, oldWinningRevID) > 0) {
                return newRev; // this is now the winning live revision
            }
        } else if (oldWinnerWasDeletion) {
            if (RevisionInternal.CBLCompareRevIDs(newRevID, oldWinningRevID) > 0) {
                return newRev;  // doc still deleted, but this beats previous deletion rev
            }
        } else {
            // Doc was alive. How does this deletion affect the winning rev ID?
            AtomicBoolean outIsDeleted = new AtomicBoolean(false);
            AtomicBoolean outIsConflict = new AtomicBoolean(false);
            String winningRevID = winningRevIDOfDoc(docNumericID, outIsDeleted, outIsConflict);
            if (!winningRevID.equals(oldWinningRevID)) {
                if (winningRevID.equals(newRev.getRevId())) {
                    return newRev;
                } else {
                    boolean deleted = false;
                    RevisionInternal winningRev = new RevisionInternal(newRev.getDocId(), winningRevID, deleted, this);
                    return winningRev;
                }
            }
        }
        return null; // no change

    }

    /**
     * @exclude
     */
    @InterfaceAudience.Private
    private long getSequenceOfDocument(long docNumericId, String revId, boolean onlyCurrent) {

        long result = -1;
        Cursor cursor = null;
        try {
            String extraSql = (onlyCurrent ? "AND current=1" : "");
            String sql = String.format("SELECT sequence FROM revs WHERE doc_id=? AND revid=? %s LIMIT 1", extraSql);
            String[] args = { ""+docNumericId, revId };
            cursor = database.rawQuery(sql, args);

            if(cursor.moveToNext()) {
                result = cursor.getLong(0);
            }
            else {
                result = 0;
            }
        } catch (Exception e) {
            Log.e(Database.TAG, "Error getting getSequenceOfDocument", e);
        } finally {
            if(cursor != null) {
                cursor.close();
            }
        }
        return result;
    }

    /**
     * Given a revision, read its _attachments dictionary (if any), convert each attachment to a
     * AttachmentInternal object, and return a dictionary mapping names->CBL_Attachments.
     * @exclude
     */
    @InterfaceAudience.Private
    Map<String, AttachmentInternal> getAttachmentsFromRevision(RevisionInternal rev) throws CouchbaseLiteException {

        Map<String, Object> revAttachments = (Map<String, Object>) rev.getPropertyForKey("_attachments");
        if (revAttachments == null || revAttachments.size() == 0 || rev.isDeleted()) {
            return new HashMap<String, AttachmentInternal>();
        }

        Map<String, AttachmentInternal> attachments = new HashMap<String, AttachmentInternal>();
        for (String name : revAttachments.keySet()) {
            Map<String, Object> attachInfo = (Map<String, Object>) revAttachments.get(name);
            String contentType = (String) attachInfo.get("content_type");
            AttachmentInternal attachment = new AttachmentInternal(name, contentType);
            String newContentBase64 = (String) attachInfo.get("data");
            if (newContentBase64 != null) {
                // If there's inline attachment data, decode and store it:
                byte[] newContents;
                try {
                    newContents = Base64.decode(newContentBase64);
                } catch (IOException e) {
                    throw new CouchbaseLiteException(e, Status.BAD_ENCODING);
                }
                attachment.setLength(newContents.length);
                BlobKey outBlobKey = new BlobKey();
                boolean storedBlob = getAttachments().storeBlob(newContents, outBlobKey);
                attachment.setBlobKey(outBlobKey);
                if (!storedBlob) {
                    throw new CouchbaseLiteException(Status.STATUS_ATTACHMENT_ERROR);
                }
            }
            else if (attachInfo.containsKey("follows") && ((Boolean)attachInfo.get("follows")).booleanValue() == true) {
                // "follows" means the uploader provided the attachment in a separate MIME part.
                // This means it's already been registered in _pendingAttachmentsByDigest;
                // I just need to look it up by its "digest" property and install it into the store:
                installAttachment(attachment, attachInfo);

            }
            else {
                // This item is just a stub; validate and skip it
                if (((Boolean)attachInfo.get("stub")).booleanValue() == false) {
                    throw new CouchbaseLiteException("Expected this attachment to be a stub", Status.BAD_ATTACHMENT);
                }
                int revPos = ((Integer)attachInfo.get("revpos")).intValue();
                if (revPos <= 0) {
                    throw new CouchbaseLiteException("Invalid revpos: " + revPos, Status.BAD_ATTACHMENT);
                }
                continue;
            }

            // Handle encoded attachment:
            String encodingStr = (String) attachInfo.get("encoding");
            if (encodingStr != null && encodingStr.length() > 0) {
                if (encodingStr.equalsIgnoreCase("gzip")) {
                    attachment.setEncoding(AttachmentInternal.AttachmentEncoding.AttachmentEncodingGZIP);
                }
                else {
                    throw new CouchbaseLiteException("Unnkown encoding: " + encodingStr, Status.BAD_ENCODING);
                }
                attachment.setEncodedLength(attachment.getLength());
                if (attachInfo.containsKey("length")) {
                    Number attachmentLength = (Number) attachInfo.get("length");
                    attachment.setLength(attachmentLength.longValue());
                }
            }
            if (attachInfo.containsKey("revpos")) {
                attachment.setRevpos((Integer)attachInfo.get("revpos"));
            }

            attachments.put(name, attachment);
        }

        return attachments;

    }

    /**
     * Inserts an already-existing revision replicated from a remote sqliteDb.
     *
     * It must already have a revision ID. This may create a conflict! The revision's history must be given; ancestor revision IDs that don't already exist locally will create phantom revisions with no content.
     * @exclude
     */
    @InterfaceAudience.Private
    public void forceInsert(RevisionInternal rev, List<String> revHistory, URL source) throws CouchbaseLiteException {

        // TODO: in the iOS version, it is passed an immutable RevisionInternal and then
        // TODO: creates a mutable copy.  We should do the same here.
        // TODO: see github.com/couchbase/couchbase-lite-java-core/issues/206#issuecomment-44364624

        RevisionInternal winningRev = null;
        boolean inConflict = false;

        String docId = rev.getDocId();
        String revId = rev.getRevId();
        if(!isValidDocumentId(docId) || (revId == null)) {
            throw new CouchbaseLiteException(Status.BAD_REQUEST);
        }

        int historyCount = 0;
        if (revHistory != null) {
            historyCount = revHistory.size();
        }
        if(historyCount == 0) {
            revHistory = new ArrayList<String>();
            revHistory.add(revId);
            historyCount = 1;
        } else if(!revHistory.get(0).equals(rev.getRevId())) {
            throw new CouchbaseLiteException(Status.BAD_REQUEST);
        }

        boolean success = false;
        beginTransaction();
        try {
            // First look up all locally-known revisions of this document:
            long docNumericID = getOrInsertDocNumericID(docId);
            RevisionList localRevs = getAllRevisionsOfDocumentID(docId, docNumericID, false);
            if(localRevs == null) {
                throw new CouchbaseLiteException(Status.INTERNAL_SERVER_ERROR);
            }

            // Validate against the latest common ancestor:
            if(validations != null && validations.size() > 0) {
                RevisionInternal oldRev = null;
                for (int i = 1; i < historyCount; i++) {
                    oldRev = localRevs.revWithDocIdAndRevId(docId, revHistory.get(i));
                    if (oldRev != null) {
                        break;
                    }
                }
                String parentRevId = (historyCount > 1) ? revHistory.get(1) : null;
                validateRevision(rev, oldRev, parentRevId);
            }

<<<<<<< HEAD
            List<Boolean> outIsDeleted = new ArrayList<Boolean>();
            List<Boolean> outIsConflict = new ArrayList<Boolean>();
=======
            AtomicBoolean outIsDeleted = new AtomicBoolean(false);
            AtomicBoolean outIsConflict = new AtomicBoolean(false);
>>>>>>> a84d623e
            boolean oldWinnerWasDeletion = false;
            String oldWinningRevID = winningRevIDOfDoc(docNumericID, outIsDeleted, outIsConflict);
            if (outIsDeleted.get()) {
                oldWinnerWasDeletion = true;
            }
            if (outIsConflict.get()) {
               inConflict = true;
            }

            // Walk through the remote history in chronological order, matching each revision ID to
            // a local revision. When the list diverges, start creating blank local revisions to fill
            // in the local history:
            long sequence = 0;
            long localParentSequence = 0;
            String localParentRevID = null;
            for(int i = revHistory.size() - 1; i >= 0; --i) {
                revId = revHistory.get(i);
                RevisionInternal localRev = localRevs.revWithDocIdAndRevId(docId, revId);
                if(localRev != null) {
                    // This revision is known locally. Remember its sequence as the parent of the next one:
                    sequence = localRev.getSequence();
                    assert(sequence > 0);
                    localParentSequence = sequence;
                    localParentRevID = revId;
                }
                else {
                    // This revision isn't known, so add it:

                    RevisionInternal newRev;
                    byte[] data = null;
                    boolean current = false;
                    if(i == 0) {
                        // Hey, this is the leaf revision we're inserting:
                       newRev = rev;
                       if(!rev.isDeleted()) {
                           data = encodeDocumentJSON(rev);
                           if(data == null) {
                               throw new CouchbaseLiteException(Status.BAD_REQUEST);
                           }
                       }
                       current = true;
                    }
                    else {
                        // It's an intermediate parent, so insert a stub:
                        newRev = new RevisionInternal(docId, revId, false, this);
                    }

                    // Insert it:
                    sequence = insertRevision(newRev, docNumericID, sequence, current, (newRev.getAttachments().size() > 0), data);

                    if(sequence <= 0) {
                        throw new CouchbaseLiteException(Status.INTERNAL_SERVER_ERROR);
                    }

                    if(i == 0) {
                        // Write any changed attachments for the new revision. As the parent sequence use
                        // the latest local revision (this is to copy attachments from):
                        Map<String, AttachmentInternal> attachments = getAttachmentsFromRevision(rev);
                        if (attachments != null) {
                            processAttachmentsForRevision(attachments, rev, localParentSequence);
                            stubOutAttachmentsInRevision(attachments, rev);
                        }
                    }

                }
            }

            // Mark the latest local rev as no longer current:
            if(localParentSequence > 0 && localParentSequence != sequence) {
                ContentValues args = new ContentValues();
                args.put("current", 0);
                String[] whereArgs = { Long.toString(localParentSequence) };
                int numRowsChanged = 0;
                try {
                    numRowsChanged = database.update("revs", args, "sequence=? AND current!=0", whereArgs);
                    if (numRowsChanged == 0) {
                        inConflict = true;  // local parent wasn't a leaf, ergo we just created a branch
                    }
                } catch (SQLException e) {
                    throw new CouchbaseLiteException(Status.INTERNAL_SERVER_ERROR);
                }
            }

            winningRev = winner(docNumericID, oldWinningRevID, oldWinnerWasDeletion, rev);

            success = true;

            // Notify and return:
            notifyChange(rev, winningRev, source, inConflict);


        } catch(SQLException e) {
            throw new CouchbaseLiteException(Status.INTERNAL_SERVER_ERROR);
        } finally {
            endTransaction(success);
        }



    }

    /** VALIDATION **/

    /**
     * @exclude
     */
    @InterfaceAudience.Private
    public void validateRevision(RevisionInternal newRev, RevisionInternal oldRev, String parentRevID) throws CouchbaseLiteException {
        if(validations == null || validations.size() == 0) {
            return;
        }

        SavedRevision publicRev = new SavedRevision(this, newRev);
        publicRev.setParentRevisionID(parentRevID);

        ValidationContextImpl context = new ValidationContextImpl(this, oldRev, newRev);

        for (String validationName : validations.keySet()) {
            Validator validation = getValidation(validationName);
            validation.validate(publicRev, context);
            if(context.getRejectMessage() != null) {
                throw new CouchbaseLiteException(context.getRejectMessage(), Status.FORBIDDEN);
            }
        }
    }

    /*************************************************************************************************/
    /*** Database+Replication                                                                    ***/
    /*************************************************************************************************/

    /**
     * @exclude
     */
    @InterfaceAudience.Private
    public Replication getActiveReplicator(URL remote, boolean push) {
        if(activeReplicators != null) {
            for (Replication replicator : activeReplicators) {
                if(replicator.getRemoteUrl().equals(remote) && replicator.isPull() == !push && replicator.isRunning()) {
                    return replicator;
                }
            }
        }
        return null;
    }

    /**
     * @exclude
     */
    @InterfaceAudience.Private
    public Replication getReplicator(URL remote, boolean push, boolean continuous, ScheduledExecutorService workExecutor) {
        Replication replicator = getReplicator(remote, null, push, continuous, workExecutor);

    	return replicator;
    }

    /**
     * @exclude
     */
    @InterfaceAudience.Private
    public Replication getReplicator(String sessionId) {
    	if(allReplicators != null) {
            for (Replication replicator : allReplicators) {
                if(replicator.getSessionID().equals(sessionId)) {
                    return replicator;
                }
            }
        }
        return null;
    }

    /**
     * @exclude
     */
    @InterfaceAudience.Private
    public Replication getReplicator(URL remote, HttpClientFactory httpClientFactory, boolean push, boolean continuous, ScheduledExecutorService workExecutor) {
        Replication result = getActiveReplicator(remote, push);
        if(result != null) {
            return result;
        }
        if (push) {
            result = new Replication(this, remote, Replication.Direction.PUSH, httpClientFactory, workExecutor);
        } else {
            result = new Replication(this, remote, Replication.Direction.PULL, httpClientFactory, workExecutor);
        }
        result.setContinuous(continuous);
        return result;
    }

    /**
     * @exclude
     */
    @InterfaceAudience.Private
    public String lastSequenceWithCheckpointId(String checkpointId) {
        Cursor cursor = null;
        String result = null;
        try {
            // This table schema is out of date but I'm keeping it the way it is for compatibility.
            // The 'remote' column now stores the opaque checkpoint IDs, and 'push' is ignored.
            String[] args = { checkpointId };
            cursor = database.rawQuery("SELECT last_sequence FROM replicators WHERE remote=?", args);
            if(cursor.moveToNext()) {
                result = cursor.getString(0);
            }
        } catch (SQLException e) {
            Log.e(Database.TAG, "Error getting last sequence", e);
            return null;
        } finally {
            if(cursor != null) {
                cursor.close();
            }
        }
        return result;
    }

    /**
     * @exclude
     */
    @InterfaceAudience.Private
    public boolean setLastSequence(String lastSequence, String checkpointId, boolean push) {
        Log.v(Database.TAG, "%s: setLastSequence() called with lastSequence: %s checkpointId: %s", this, lastSequence, checkpointId);
        ContentValues values = new ContentValues();
        values.put("remote", checkpointId);
        values.put("push", push);
        values.put("last_sequence", lastSequence);
        long newId = database.insertWithOnConflict("replicators", null, values, SQLiteStorageEngine.CONFLICT_REPLACE);
        return (newId == -1);
    }

    /**
     * @exclude
     */
    @InterfaceAudience.Private
    public String getLastSequenceStored(String checkpointId, boolean push) {

        if (!push) {
            throw new RuntimeException("need to unhardcode push = 1 before it will work with pull replications");
        }

        String sql = "SELECT last_sequence FROM replicators "
                + "WHERE remote = ? AND push = 1 ";
        String[] args = {checkpointId};
        Cursor cursor = null;
        RevisionList changes = null;
        String lastSequence = null;

        try {

            cursor = database.rawQuery(sql, args);
            cursor.moveToNext();
            while(!cursor.isAfterLast()) {
                lastSequence = cursor.getString(0);
                cursor.moveToNext();
            }
        } catch (SQLException e) {
            Log.e(Database.TAG, "Error", e);
        } finally {
            if(cursor != null) {
                cursor.close();
            }
        }

        return lastSequence;
    }

    /**
     * @exclude
     */
    @InterfaceAudience.Private
    public static String quote(String string) {
        return string.replace("'", "''");
    }

    /**
     * @exclude
     */
    @InterfaceAudience.Private
    public static String joinQuotedObjects(List<Object> objects) {
        List<String> strings = new ArrayList<String>();
        for (Object object : objects) {
            strings.add(object != null ? object.toString() : null);
        }
        return joinQuoted(strings);
    }

    /**
     * @exclude
     */
    @InterfaceAudience.Private
    public static String joinQuoted(List<String> strings) {
        if(strings.size() == 0) {
            return "";
        }

        String result = "'";
        boolean first = true;
        for (String string : strings) {
            if(first) {
                first = false;
            }
            else {
                result = result + "','";
            }
            result = result + quote(string);
        }
        result = result + "'";

        return result;
    }

    /**
     * @exclude
     */
    @InterfaceAudience.Private
    public int findMissingRevisions(RevisionList touchRevs) throws SQLException {
        int numRevisionsRemoved = 0;
        if(touchRevs.size() == 0) {
            return numRevisionsRemoved;
        }

        String quotedDocIds = joinQuoted(touchRevs.getAllDocIds());
        String quotedRevIds = joinQuoted(touchRevs.getAllRevIds());

        String sql = "SELECT docid, revid FROM revs, docs " +
                      "WHERE docid IN (" +
                      quotedDocIds +
                      ") AND revid in (" +
                      quotedRevIds + ")" +
                      " AND revs.doc_id == docs.doc_id";

        Cursor cursor = null;
        try {
            cursor = database.rawQuery(sql, null);
            cursor.moveToNext();
            while(!cursor.isAfterLast()) {
                RevisionInternal rev = touchRevs.revWithDocIdAndRevId(cursor.getString(0), cursor.getString(1));

                if(rev != null) {
                    touchRevs.remove(rev);
                    numRevisionsRemoved += 1;
                }

                cursor.moveToNext();
            }
        } finally {
            if(cursor != null) {
                cursor.close();
            }
        }
        return numRevisionsRemoved;
    }

    /*************************************************************************************************/
    /*** Database+LocalDocs                                                                      ***/
    /*************************************************************************************************/

    /**
     * @exclude
     */
    @InterfaceAudience.Private
    static String makeLocalDocumentId(String documentId) {
        return String.format("_local/%s", documentId);
    }

    /**
     * @exclude
     */
    @InterfaceAudience.Private
    public RevisionInternal putLocalRevision(RevisionInternal revision, String prevRevID) throws CouchbaseLiteException {
        String docID = revision.getDocId();
        if(!docID.startsWith("_local/")) {
            throw new CouchbaseLiteException(Status.BAD_REQUEST);
        }

        if(!revision.isDeleted()) {
            // PUT:
            byte[] json = encodeDocumentJSON(revision);
            String newRevID;
            if(prevRevID != null) {
                int generation = RevisionInternal.generationFromRevID(prevRevID);
                if(generation == 0) {
                    throw new CouchbaseLiteException(Status.BAD_REQUEST);
                }
                newRevID = Integer.toString(++generation) + "-local";
                ContentValues values = new ContentValues();
                values.put("revid", newRevID);
                values.put("json", json);
                String[] whereArgs = { docID, prevRevID };
                try {
                    int rowsUpdated = database.update("localdocs", values, "docid=? AND revid=?", whereArgs);
                    if(rowsUpdated == 0) {
                        throw new CouchbaseLiteException(Status.CONFLICT);
                    }
                } catch (SQLException e) {
                    throw new CouchbaseLiteException(e, Status.INTERNAL_SERVER_ERROR);
                }
            } else {
                newRevID = "1-local";
                ContentValues values = new ContentValues();
                values.put("docid", docID);
                values.put("revid", newRevID);
                values.put("json", json);
                try {
                    database.insertWithOnConflict("localdocs", null, values, SQLiteStorageEngine.CONFLICT_IGNORE);
                } catch (SQLException e) {
                    throw new CouchbaseLiteException(e, Status.INTERNAL_SERVER_ERROR);
                }
            }
            return revision.copyWithDocID(docID, newRevID);
        }
        else {
            // DELETE:
            deleteLocalDocument(docID, prevRevID);
            return revision;
        }
    }


    /**
     * Creates a one-shot query with the given map function. This is equivalent to creating an
     * anonymous View and then deleting it immediately after querying it. It may be useful during
     * development, but in general this is inefficient if this map will be used more than once,
     * because the entire view has to be regenerated from scratch every time.
     * @exclude
     */
    @InterfaceAudience.Private
    public Query slowQuery(Mapper map) {
        return new Query(this, map);
    }

    /**
     * @exclude
     */
    @InterfaceAudience.Private
    RevisionInternal getParentRevision(RevisionInternal rev) {

        // First get the parent's sequence:
        long seq = rev.getSequence();
        if (seq > 0) {
            seq = longForQuery("SELECT parent FROM revs WHERE sequence=?", new String[] { Long.toString(seq) });
        } else {
            long docNumericID = getDocNumericID(rev.getDocId());
            if (docNumericID <= 0) {
                return null;
            }
            String[] args = new String[] { Long.toString(docNumericID), rev.getRevId() } ;
            seq = longForQuery("SELECT parent FROM revs WHERE doc_id=? and revid=?", args);
        }

        if (seq == 0) {
            return null;
        }

        // Now get its revID and deletion status:
        RevisionInternal result = null;

        String[] args = { Long.toString(seq) };
        String queryString = "SELECT revid, deleted FROM revs WHERE sequence=?";
        Cursor cursor = null;

        try {
            cursor = database.rawQuery(queryString, args);
            if (cursor.moveToNext()) {
                String revId = cursor.getString(0);
                boolean deleted = (cursor.getInt(1) > 0);
                result = new RevisionInternal(rev.getDocId(), revId, deleted, this);
                result.setSequence(seq);
            }
        } finally {
            cursor.close();
        }
        return result;
    }

    /**
     * @exclude
     */
    @InterfaceAudience.Private
    long longForQuery(String sqlQuery, String[] args) throws SQLException {
        Cursor cursor = null;
        long result = 0;
        try {
            cursor = database.rawQuery(sqlQuery, args);
            if(cursor.moveToNext()) {
                result = cursor.getLong(0);
            }
        } finally {
            if(cursor != null) {
                cursor.close();
            }
        }
        return result;
    }

    /**
     * Purges specific revisions, which deletes them completely from the local database _without_ adding a "tombstone" revision. It's as though they were never there.
     * This operation is described here: http://wiki.apache.org/couchdb/Purge_Documents
     * @param docsToRevs  A dictionary mapping document IDs to arrays of revision IDs.
     * @resultOn success will point to an NSDictionary with the same form as docsToRev, containing the doc/revision IDs that were actually removed.
     * @exclude
     */
    @InterfaceAudience.Private
    public Map<String, Object> purgeRevisions(final Map<String, List<String>> docsToRevs) {

        final Map<String, Object> result = new HashMap<String, Object>();
        runInTransaction(new TransactionalTask() {
            @Override
            public boolean run() {
                for (String docID : docsToRevs.keySet()) {
                    long docNumericID = getDocNumericID(docID);
                    if (docNumericID == -1) {
                        continue; // no such document, skip it
                    }
                    List<String> revsPurged = new ArrayList<String>();
                    List<String> revIDs = (List<String>) docsToRevs.get(docID);
                    if (revIDs == null) {
                        return false;
                    } else if (revIDs.size() == 0) {
                        revsPurged = new ArrayList<String>();
                    } else if (revIDs.contains("*")) {
                        // Delete all revisions if magic "*" revision ID is given:
                        try {
                            String[] args = {Long.toString(docNumericID)};
                            database.execSQL("DELETE FROM revs WHERE doc_id=?", args);
                        } catch (SQLException e) {
                            Log.e(Database.TAG, "Error deleting revisions", e);
                            return false;
                        }
                        revsPurged = new ArrayList<String>();
                        revsPurged.add("*");
                    } else {
                        // Iterate over all the revisions of the doc, in reverse sequence order.
                        // Keep track of all the sequences to delete, i.e. the given revs and ancestors,
                        // but not any non-given leaf revs or their ancestors.
                        Cursor cursor = null;

                        try {
                            String[] args = {Long.toString(docNumericID)};
                            String queryString = "SELECT revid, sequence, parent FROM revs WHERE doc_id=? ORDER BY sequence DESC";
                            cursor = database.rawQuery(queryString, args);
                            if (!cursor.moveToNext()) {
                                Log.w(Database.TAG, "No results for query: %s", queryString);
                                return false;
                            }

                            Set<Long> seqsToPurge = new HashSet<Long>();
                            Set<Long> seqsToKeep = new HashSet<Long>();
                            Set<String> revsToPurge = new HashSet<String>();
                            while (!cursor.isAfterLast()) {

                                String revID = cursor.getString(0);
                                long sequence = cursor.getLong(1);
                                long parent = cursor.getLong(2);
                                if (seqsToPurge.contains(sequence) || revIDs.contains(revID) && !seqsToKeep.contains(sequence)) {
                                    // Purge it and maybe its parent:
                                    seqsToPurge.add(sequence);
                                    revsToPurge.add(revID);
                                    if (parent > 0) {
                                        seqsToPurge.add(parent);
                                    }
                                } else {
                                    // Keep it and its parent:
                                    seqsToPurge.remove(sequence);
                                    revsToPurge.remove(revID);
                                    seqsToKeep.add(parent);
                                }

                                cursor.moveToNext();
                            }

                            seqsToPurge.removeAll(seqsToKeep);
                            Log.i(Database.TAG, "Purging doc '%s' revs (%s); asked for (%s)", docID, revsToPurge, revIDs);
                            if (seqsToPurge.size() > 0) {
                                // Now delete the sequences to be purged.
                                String seqsToPurgeList = TextUtils.join(",", seqsToPurge);
                                String sql = String.format("DELETE FROM revs WHERE sequence in (%s)", seqsToPurgeList);
                                try {
                                    database.execSQL(sql);
                                } catch (SQLException e) {
                                    Log.e(Database.TAG, "Error deleting revisions via: " + sql, e);
                                    return false;
                                }
                            }
                            revsPurged.addAll(revsToPurge);

                        } catch (SQLException e) {
                            Log.e(Database.TAG, "Error getting revisions", e);
                            return false;
                        } finally {
                            if (cursor != null) {
                                cursor.close();
                            }
                        }

                    }

                    result.put(docID, revsPurged);

                }

                return true;
            }
        });

        return result;

    }

    /**
     * @exclude
     */
    @InterfaceAudience.Private
    protected boolean replaceUUIDs() {
        String query = "UPDATE INFO SET value='"+ Misc.TDCreateUUID()+"' where key = 'privateUUID';";
        try {
            database.execSQL(query);
        } catch (SQLException e) {
            Log.e(Database.TAG, "Error updating UUIDs", e);
            return false;
        }
        query = "UPDATE INFO SET value='"+ Misc.TDCreateUUID()+"' where key = 'publicUUID';";
        try {
            database.execSQL(query);
        } catch (SQLException e) {
            Log.e(Database.TAG, "Error updating UUIDs", e);
            return false;
        }
        return true;
    }

    /**
     * @exclude
     */
    @InterfaceAudience.Private
    public RevisionInternal getLocalDocument(String docID, String revID) {
        // docID already should contain "_local/" prefix
        RevisionInternal result = null;
        Cursor cursor = null;
        try {
            String[] args = { docID };
            cursor = database.rawQuery("SELECT revid, json FROM localdocs WHERE docid=?", args);
            if(cursor.moveToNext()) {
                String gotRevID = cursor.getString(0);
                if(revID != null && (!revID.equals(gotRevID))) {
                    return null;
                }
                byte[] json = cursor.getBlob(1);
                Map<String,Object> properties = null;
                try {
                    properties = Manager.getObjectMapper().readValue(json, Map.class);
                    properties.put("_id", docID);
                    properties.put("_rev", gotRevID);
                    result = new RevisionInternal(docID, gotRevID, false, this);
                    result.setProperties(properties);
                } catch (Exception e) {
                    Log.w(Database.TAG, "Error parsing local doc JSON", e);
                    return null;
                }

            }
            return result;
        } catch (SQLException e) {
            Log.e(Database.TAG, "Error getting local document", e);
            return null;
        } finally {
            if(cursor != null) {
                cursor.close();
            }
        }

    }

    /**
     * @exclude
     */
    @InterfaceAudience.Private
    public long getStartTime() {
        return this.startTime;
    }

    /**
     * @exclude
     */
    @InterfaceAudience.Private
    public void deleteLocalDocument(String docID, String revID) throws CouchbaseLiteException {
        if(docID == null) {
            throw new CouchbaseLiteException(Status.BAD_REQUEST);
        }
        if(revID == null) {
            // Didn't specify a revision to delete: 404 or a 409, depending
            if (getLocalDocument(docID, null) != null) {
                throw new CouchbaseLiteException(Status.CONFLICT);
            }
            else {
                throw new CouchbaseLiteException(Status.NOT_FOUND);
            }
        }
        String[] whereArgs = { docID, revID };
        try {
            int rowsDeleted = database.delete("localdocs", "docid=? AND revid=?", whereArgs);
            if(rowsDeleted == 0) {
                if (getLocalDocument(docID, null) != null) {
                    throw new CouchbaseLiteException(Status.CONFLICT);
                }
                else {
                    throw new CouchbaseLiteException(Status.NOT_FOUND);
                }
            }
        } catch (SQLException e) {
            throw new CouchbaseLiteException(e, Status.INTERNAL_SERVER_ERROR);
        }
    }

    /**
     * Set the database's name.
     * @exclude
     */
    @InterfaceAudience.Private
    public void setName(String name) {
        this.name = name;
    }

    /**
     * Prune revisions to the given max depth.  Eg, remove revisions older than that max depth,
     * which will reduce storage requirements.
     *
     * TODO: This implementation is a bit simplistic. It won't do quite the right thing in
     * histories with branches, if one branch stops much earlier than another. The shorter branch
     * will be deleted entirely except for its leaf revision. A more accurate pruning
     * would require an expensive full tree traversal. Hopefully this way is good enough.
     *
     * @throws CouchbaseLiteException
     */
    @InterfaceAudience.Private
    /* package */ int pruneRevsToMaxDepth(int maxDepth) throws CouchbaseLiteException {

        int outPruned = 0;
        boolean shouldCommit = false;
        Map<Long, Integer> toPrune = new HashMap<Long, Integer>();

        if (maxDepth == 0) {
            maxDepth = getMaxRevTreeDepth();
        }

        // First find which docs need pruning, and by how much:

        Cursor cursor = null;
        String[] args = { };

        long docNumericID = -1;
        int minGen = 0;
        int maxGen = 0;

        try {

            cursor = database.rawQuery("SELECT doc_id, MIN(revid), MAX(revid) FROM revs GROUP BY doc_id", args);

            while(cursor.moveToNext()) {
                docNumericID = cursor.getLong(0);
                String minGenRevId = cursor.getString(1);
                String maxGenRevId = cursor.getString(2);
                minGen = Revision.generationFromRevID(minGenRevId);
                maxGen = Revision.generationFromRevID(maxGenRevId);
                if ((maxGen - minGen + 1) > maxDepth) {
                    toPrune.put(docNumericID, (maxGen - minGen));
                }

            }

            beginTransaction();

            if (toPrune.size() == 0) {
                return 0;
            }

            for (Long docNumericIDLong : toPrune.keySet()) {
                String minIDToKeep = String.format("%d-", toPrune.get(docNumericIDLong).intValue() + 1);
                String[] deleteArgs = { Long.toString(docNumericID), minIDToKeep};
                int rowsDeleted = database.delete("revs", "doc_id=? AND revid < ? AND current=0", deleteArgs);
                outPruned += rowsDeleted;
            }

            shouldCommit = true;

        } catch (Exception e) {
            throw new CouchbaseLiteException(e, Status.INTERNAL_SERVER_ERROR);
        } finally {
            endTransaction(shouldCommit);
            if(cursor != null) {
                cursor.close();
            }
        }

        return outPruned;

    }


    /**
     * Is the database open?
     * @exclude
     */
    @InterfaceAudience.Private
    public boolean isOpen() {
        return open;
    }

    /**
     * @exclude
     */
    @InterfaceAudience.Private
    public void addReplication(Replication replication) {
        if (allReplicators != null) {
            allReplicators.add(replication);
        }
    }

    /**
     * @exclude
     */
    @InterfaceAudience.Private
    public void forgetReplication(Replication replication) {
        allReplicators.remove(replication);
    }

    /**
     * @exclude
     */
    @InterfaceAudience.Private
    public void addActiveReplication(Replication replication) {

        replication.addChangeListener(new Replication.ChangeListener() {
            @Override
            public void changed(Replication.ChangeEvent event) {
                if (event.getTransition() != null && event.getTransition().getDestination() == ReplicationState.STOPPED) {
                    if (activeReplicators != null) {
                        activeReplicators.remove(event.getSource());
                    }
                }
            }
        });

        if (activeReplicators != null) {
            activeReplicators.add(replication);
        }


    }

    /**
     * Get the PersistentCookieStore associated with this database.
     * Will lazily create one if none exists.
     *
     * @exclude
     */
    @InterfaceAudience.Private
    public PersistentCookieStore getPersistentCookieStore() {

        if (persistentCookieStore == null) {
            persistentCookieStore = new PersistentCookieStore(this);
        }
        return persistentCookieStore;
    }

}<|MERGE_RESOLUTION|>--- conflicted
+++ resolved
@@ -3838,13 +3838,9 @@
                 validateRevision(rev, oldRev, parentRevId);
             }
 
-<<<<<<< HEAD
-            List<Boolean> outIsDeleted = new ArrayList<Boolean>();
-            List<Boolean> outIsConflict = new ArrayList<Boolean>();
-=======
             AtomicBoolean outIsDeleted = new AtomicBoolean(false);
             AtomicBoolean outIsConflict = new AtomicBoolean(false);
->>>>>>> a84d623e
+
             boolean oldWinnerWasDeletion = false;
             String oldWinningRevID = winningRevIDOfDoc(docNumericID, outIsDeleted, outIsConflict);
             if (outIsDeleted.get()) {
